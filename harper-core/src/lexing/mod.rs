--- conflicted
+++ resolved
@@ -25,14 +25,9 @@
         lex_tabs,
         lex_spaces,
         lex_newlines,
-<<<<<<< HEAD
         lex_plural_digit, // Before lex_number, which would match the initial digit
         lex_hex_number,   // Before lex_number, which would match the initial 0
         lex_long_decade,  // Before lex_number, which would match the digits up to the -s
-=======
-        lex_hex_number,  // Before lex_number, which would match the initial 0
-        lex_long_decade, // Before lex_number, which would match the digits up to the -s
->>>>>>> d31e2e41
         lex_number,
         lex_url,
         lex_email_address,
