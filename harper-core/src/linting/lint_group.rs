use paste::paste;
use serde::{Deserialize, Serialize};

use super::an_a::AnA;
use super::avoid_curses::AvoidCurses;
use super::boring_words::BoringWords;
use super::capitalize_personal_pronouns::CapitalizePersonalPronouns;
use super::closed_compounds::Overnight;
use super::closed_compounds::{
    Anybody, Anyhow, Anywhere, Backplane, Devops, Everywhere, Henceforth, However, Insofar,
    Instead, Intact, Into, Itself, Middleware, Misunderstand, Misunderstood, Misuse, Misused,
    Multicore, Multimedia, Multithreading, Myself, Nonetheless, Nothing, Notwithstanding, Overall,
    Overclocking, Overload, Postpone, Proofread, Regardless, Somebody, Somehow, Somewhere,
    Therefore, Thereupon, Underclock, Upset, Upward, Whereupon, Widespread, Worldwide,
};
use super::compound_nouns::CompoundNouns;
use super::correct_number_suffix::CorrectNumberSuffix;
use super::despite_of::DespiteOf;
use super::dot_initialisms::DotInitialisms;
use super::ellipsis_length::EllipsisLength;
use super::hereby::Hereby;
use super::lets_confusion::LetsConfusion;
use super::likewise::Likewise;
use super::linking_verbs::LinkingVerbs;
use super::long_sentences::LongSentences;
use super::matcher::Matcher;
use super::merge_words::MergeWords;
use super::multiple_sequential_pronouns::MultipleSequentialPronouns;
use super::nobody::Nobody;
use super::number_suffix_capitalization::NumberSuffixCapitalization;
use super::phrase_corrections::{
    AndAlike, BadRap, BatedBreath, BeckAndCall, ChangeTack, EnMasse, HumanLife, HungerPang,
<<<<<<< HEAD
    LetAlone, LoAndBehold, NeedHelp, NoLonger, OfCourse, SneakingSuspicion, SpecialAttention,
    SupposeTo, ThanOthers, ThatChallenged, TurnItOff,
=======
    LetAlone, LoAndBehold, NeedHelp, NoLonger, OfCourse, SneakingSuspicion, SupposedTo,
    ThatChallenged, TurnItOff,
>>>>>>> ab1a823c
};
use super::plural_conjugate::PluralConjugate;
use super::possessive_your::PossessiveYour;
use super::pronoun_contraction::PronounContraction;
use super::proper_noun_capitalization_linters::{
    AmazonNames, Americas, AppleNames, AzureNames, ChineseCommunistParty, GoogleNames, Holidays,
    Koreas, MetaNames, MicrosoftNames, UnitedOrganizations,
};
use super::repeated_words::RepeatedWords;
use super::sentence_capitalization::SentenceCapitalization;
use super::somewhat_something::SomewhatSomething;
use super::spaces::Spaces;
use super::spell_check::SpellCheck;
use super::spelled_numbers::SpelledNumbers;
use super::terminating_conjunctions::TerminatingConjunctions;
use super::that_which::ThatWhich;
use super::unclosed_quotes::UnclosedQuotes;
use super::use_genitive::UseGenitive;
use super::whereas::Whereas;
use super::wrong_quotes::WrongQuotes;
use super::{CurrencyPlacement, Lint, Linter, NoOxfordComma, OxfordComma};
use crate::{Dictionary, Document};

macro_rules! create_lint_group_config {
    ($($linter:ident => $default:expr),* $(,)?) => {
        paste! {
            /// A collection of all the descriptions from the composing linters.
            #[derive(Debug, Clone, Copy, Serialize, Deserialize, Default)]
            pub struct LintGroupDescriptions<'a> {
                $(
                    #[doc = "The description for the [`" $linter "`] linter."]
                    pub [<$linter:snake>]: &'a str,
                )*
                pub spell_check: &'a str
            }


            impl<'a>  LintGroupDescriptions<'a> {
                /// Create a [`Vec`] containing the key-value pairs of this struct.
                pub fn to_vec_pairs(self) -> Vec<(&'static str, &'a str)>{
                    vec![$((stringify!([<$linter:snake>]), self.[<$linter:snake>],),)* ("spell_check", self.spell_check)]
                }
            }

            /// A collection of all officially supported
            #[derive(Debug, Clone, Copy, Serialize, Deserialize, Default)]
            pub struct LintGroupConfig {
                $(
                    #[doc = "Configures the use of the [`" $linter "`] linter.
                    If set to [`None`], the default configuration will be used."]
                    pub [<$linter:snake>]: Option<bool>,
                )*
                pub spell_check: Option<bool>
            }

            impl LintGroupConfig {
                /// Creates a config with all lints disabled.
                pub fn none() -> Self{
                    Self {
                        $(
                            [<$linter:snake>]: Some(false),
                        )*
                        spell_check: Some(false)
                    }
                }

                /// Fills the [`None`] values in the configuration with the default values.
                pub fn fill_default_values(&mut self){
                    $(
                        if self.[<$linter:snake>].is_none() {
                            self.[<$linter:snake>] = Some($default);
                        }
                    )*

                    if self.spell_check.is_none() {
                        self.spell_check = Some(true);
                    }
                }
            }

            /// A wrapper that combines all built-in Harper linters
            /// into a single, configurable [`Linter`].
            pub struct LintGroup<T: Dictionary> {
                $(
                    [<$linter:snake>]: $linter,
                )*
                spell_check: SpellCheck<T>,
                pub config: LintGroupConfig
            }


            impl<T: Dictionary> LintGroup<T> {
                pub fn new(config: LintGroupConfig, dictionary: T) -> Self {
                    Self {
                        $(
                            [<$linter:snake>]: $linter::default(),
                        )*
                        spell_check: SpellCheck::new(dictionary),
                        config,
                    }
                }

                pub fn all_descriptions(&self) -> LintGroupDescriptions<'_> {
                    LintGroupDescriptions {
                        $(
                            [<$linter:snake>]: self.[<$linter:snake>].description(),
                        )*
                        spell_check: self.spell_check.description(),
                    }
                }
            }

            impl<T: Dictionary> Linter for LintGroup<T> {
                fn lint(&mut self, document: &Document) -> Vec<Lint> {
                    let mut lints = Vec::new();

                    let mut config = self.config.clone();
                    config.fill_default_values();

                    $(
                        if config.[<$linter:snake>].unwrap() {
                            lints.append(&mut self.[<$linter:snake>].lint(document));
                        }
                    )*

                    if config.spell_check.unwrap() {
                        lints.append(&mut self.spell_check.lint(document));
                    }


                    lints
                }

                fn description(&self) -> &'static str {
                    "A collection of linters that can be run as one."
                }
            }
        }
    };
}

create_lint_group_config!(
<<<<<<< HEAD
    Overnight => true,
    Hereby => true,
    Likewise => true,
    CompoundNouns => true,
    Regardless => true,
    Henceforth => true,
    Upward => true,
    Whereupon => true,
    Insofar => true,
    Thereupon => true,
    Nonetheless => true,
    Anyhow => true,
    Notwithstanding => true,
    Widespread => true,
    Multimedia => true,
    Multicore => true,
    Multithreading => true,
    Devops => true,
    Underclock => true,
    Overload => true,
    Backplane => true,
    Overclocking => true,
    Middleware => true,
    Somewhere => true,
    Instead => true,
    Anywhere => true,
    Nothing => true,
    Anybody => true,
    Somebody => true,
    Nobody => true,
    Into => true,
    Proofread => true,
    Somehow => true,
    Intact => true,
    Upset => true,
    Misunderstood => true,
    However => true,
    Overall => true,
    Worldwide => true,
    Postpone => true,
    Misused => true,
    Misuse => true,
    Misunderstand => true,
    Therefore => true,
    Myself => true,
    Itself => true,
    Whereas => true,
=======
    PossessiveYour => true,
>>>>>>> ab1a823c
    SpelledNumbers => false,
    AnA => true,
    SentenceCapitalization => true,
    UnclosedQuotes => true,
    WrongQuotes => false,
    LongSentences => true,
    RepeatedWords => true,
    Spaces => true,
    Matcher => true,
    CorrectNumberSuffix => true,
    NumberSuffixCapitalization => true,
    MultipleSequentialPronouns => true,
    LinkingVerbs => false,
    AvoidCurses => true,
    TerminatingConjunctions => true,
    EllipsisLength => true,
    DotInitialisms => true,
    BoringWords => false,
    UseGenitive => false,
    ThatWhich => true,
    CapitalizePersonalPronouns => true,
    Americas => true,
    Koreas => true,
    ChineseCommunistParty => true,
    UnitedOrganizations => true,
    Holidays => true,
    AmazonNames => true,
    GoogleNames => true,
    MetaNames => true,
    MicrosoftNames => true,
    AppleNames => true,
    AzureNames => true,
    MergeWords => true,
    PluralConjugate => false,
    OxfordComma => true,
    NoOxfordComma => false,
    PronounContraction => true,
    CurrencyPlacement => true,
    SomewhatSomething => true,
    LetsConfusion => true,
    DespiteOf => true,
    HumanLife => true,
    NeedHelp => true,
    NoLonger => true,
    ThatChallenged => true,
    TurnItOff => true,
    OfCourse => true,
    AndAlike => true,
    BadRap => true,
    BatedBreath => true,
    BeckAndCall => true,
    ChangeTack => true,
    HungerPang => true,
    EnMasse => true,
    LetAlone => true,
    LoAndBehold => true,
    SneakingSuspicion => true,
<<<<<<< HEAD
    SupposeTo => true,
    SpecialAttention => true,
    Everywhere => true,
    ThanOthers => true,
=======
    SupposedTo => true
>>>>>>> ab1a823c
);

impl<T: Dictionary + Default> Default for LintGroup<T> {
    fn default() -> Self {
        Self::new(LintGroupConfig::default(), T::default())
    }
}

#[cfg(test)]
mod tests {
    use crate::{linting::Linter, Document, FstDictionary, FullDictionary};

    use super::{LintGroup, LintGroupConfig};

    #[test]
    fn can_get_all_descriptions() {
        let group = LintGroup::<FullDictionary>::default();
        group.all_descriptions();
    }

    #[test]
    fn lint_descriptions_are_clean() {
        let mut group = LintGroup::new(LintGroupConfig::default(), FstDictionary::curated());
        let pairs: Vec<_> = group
            .all_descriptions()
            .to_vec_pairs()
            .into_iter()
            .map(|(a, b)| (a.to_string(), b.to_string()))
            .collect();

        for (key, value) in pairs {
            let doc = Document::new_markdown_default_curated(&value);
            eprintln!("{key}: {value}");

            if !group.lint(&doc).is_empty() {
                dbg!(&group.lint(&doc));
                panic!();
            }
        }
    }
}<|MERGE_RESOLUTION|>--- conflicted
+++ resolved
@@ -30,13 +30,8 @@
 use super::number_suffix_capitalization::NumberSuffixCapitalization;
 use super::phrase_corrections::{
     AndAlike, BadRap, BatedBreath, BeckAndCall, ChangeTack, EnMasse, HumanLife, HungerPang,
-<<<<<<< HEAD
     LetAlone, LoAndBehold, NeedHelp, NoLonger, OfCourse, SneakingSuspicion, SpecialAttention,
-    SupposeTo, ThanOthers, ThatChallenged, TurnItOff,
-=======
-    LetAlone, LoAndBehold, NeedHelp, NoLonger, OfCourse, SneakingSuspicion, SupposedTo,
-    ThatChallenged, TurnItOff,
->>>>>>> ab1a823c
+    SupposedTo, ThanOthers, ThatChallenged, TurnItOff,
 };
 use super::plural_conjugate::PluralConjugate;
 use super::possessive_your::PossessiveYour;
@@ -179,7 +174,6 @@
 }
 
 create_lint_group_config!(
-<<<<<<< HEAD
     Overnight => true,
     Hereby => true,
     Likewise => true,
@@ -227,9 +221,7 @@
     Myself => true,
     Itself => true,
     Whereas => true,
-=======
     PossessiveYour => true,
->>>>>>> ab1a823c
     SpelledNumbers => false,
     AnA => true,
     SentenceCapitalization => true,
@@ -287,14 +279,10 @@
     LetAlone => true,
     LoAndBehold => true,
     SneakingSuspicion => true,
-<<<<<<< HEAD
-    SupposeTo => true,
     SpecialAttention => true,
     Everywhere => true,
     ThanOthers => true,
-=======
     SupposedTo => true
->>>>>>> ab1a823c
 );
 
 impl<T: Dictionary + Default> Default for LintGroup<T> {
