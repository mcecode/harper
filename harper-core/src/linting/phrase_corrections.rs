use super::{LintGroup, MapPhraseLinter};

/// Produce a [`LintGroup`] that looks for errors in common phrases.
/// Comes pre-configured with the recommended default settings.
pub fn lint_group() -> LintGroup {
    let mut group = LintGroup::default();

    macro_rules! add_exact_mappings {
        ($group:expr, {
            $($name:expr => ($input:expr, $corrections:expr, $hint:expr, $description:expr)),+ $(,)?
        }) => {
            $(
                $group.add_pattern_linter(
                    $name,
                    Box::new(
                        MapPhraseLinter::new_exact_phrases(
                            $input,
                            $corrections,
                            $hint,
                            $description
                        ),
                    ),
                );
            )+
        };
    }

    add_exact_mappings!(group, {
        // The name of the rule
        "ChangeTack" => (
            // The exact phrase to look for.
            ["change tact", "change tacks", "change tacts"],
            // The corrections to provide.
            ["change tack"],
            // The message to be shown with the error.
            "Did you mean `change tack`? This idiom is commonly used to indicate a change in direction or approach.",
            // A description of the rule.
            "Locates errors in the idiom `to change tack` to convey the correct meaning of altering one's course or strategy."
        ),
        "ChangedTack" => (
            ["changed tact", "changed tacks", "changed tacts"],
            ["changed tack"],
            "Did you mean `changed tack`? This idiom is commonly used to indicate a change in direction or approach.",
            "Locates errors in the idiom `to change tack` to convey the correct meaning of altering one's course or strategy."
        ),
        "ChangesTack" => (
            ["changes tact", "changes tacks", "changes tacts"],
            ["changes tack"],
            "Did you mean `changes tack`? This idiom is commonly used to indicate a change in direction or approach.",
            "Locates errors in the idiom `to change tack` to convey the correct meaning of altering one's course or strategy."
        ),
        "ChangingTack" => (
            ["changing tact", "changing tacks", "changing tacts"],
            ["changing tack"],
            "Did you mean `changing tack`? This idiom is commonly used to indicate a change in direction or approach.",
            "Locates errors in the idiom `to change tack` to convey the correct meaning of altering one's course or strategy."
        ),
        "ChangeOfTack" => (
            ["change of tact", "change of tacks", "change of tacts"],
            ["change of tack"],
            "Did you mean `change of tack`? This idiom is commonly used to indicate a change in direction or approach.",
            "Locates errors in the idiom `change of tack` to convey the correct meaning of an alternative course or strategy."
        ),
        "ChangesOfTack" => (
            ["changes of tact", "changes of tacks", "changes of tacts"],
            ["changes of tack"],
            "Did you mean `changes of tack`? This idiom is commonly used to indicate changes in direction or approach.",
            "Locates errors in the idiom `change of tack` to convey the correct meaning of an alternative course or strategy."
        ),
        "ChangingOfTack" => (
            ["changing of tact", "changing of tacks", "changing of tacts"],
            ["changing of tack"],
            "Did you mean `changing of tack`? This idiom is commonly used to indicate a change in direction or approach.",
            "Locates errors in the idiom `to change of tack` to convey the correct meaning of altering one's course or strategy."
        ),
        "WantBe" => (
            ["want be"],
            ["won't be", "want to be"],
            "Did you mean `won't be` or `want to be`?",
            "Detects incorrect usage of `want be` and suggests `won't be` or `want to be` based on context."
        ),
        "StateOfTheArt" => (
            ["state of art"],
            ["state of the art"],
            "Did you mean `state of the art`?",
            "Detects incorrect usage of `state of art` and suggests `state of the art` as the correct phrase."
        ),
        "FaceFirst" => (
            ["face first into"],
            ["face-first into"],
            "Should this be `face-first`?",
            "Ensures `face first` is correctly hyphenated as `face-first` when used before `into`."
        ),
        "EludedTo" => (
            ["eluded to"],
            ["alluded to"],
            "Did you mean `alluded to`?",
            "Corrects `eluded to` to `alluded to` in contexts referring to indirect references."
        ),
        "BaitedBreath" => (
            ["baited breath"],
            ["bated breath"],
            "Did you mean `bated breath`?",
            "Ensures `bated breath` is written correctly, as `baited breath` is incorrect."
        ),
        "BareInMind" => (
            ["bare in mind"],
            ["bear in mind"],
            "Did you mean `bear in mind`?",
            "Ensures the phrase `bear in mind` is used correctly instead of `bare in mind`."
        ),
        "MutePoint" => (
            ["mute point"],
            ["moot point"],
            "Did you mean `moot point`?",
            "Ensures `moot point` is used instead of `mute point`, as `moot` means debatable or irrelevant."
        ),
        "RoadMap" => (
            ["roadmap"],
            ["road map"],
            "Did you mean `road map`?",
            "Detects when `roadmap` is used instead of `road map`, prompting the correct spacing."
        ),
        "SameAs" => (
            ["same then"],
            ["same as"],
            "Did you mean `same as`?",
            "Corrects the incorrect phrase `same then` to the standard `same as`."
        ),
        "SoonerOrLater" => (
            ["sooner than later"],
            ["sooner rather than later", "sooner or later"],
            "Did you mean `sooner rather than later` or `sooner or later`?",
            "Fixes the improper phrase `sooner than later` by suggesting standard alternatives."
        ),
        "HadOf" => (
            ["had of"],
            ["had have", "had've"],
            "Did you mean `had have` or `had've`?",
            "Flags the unnecessary use of `of` after `had` and suggests the correct forms."
        ),
        "FatalOutcome" => (
            ["fatal outcome"],
            ["death"],
            "Consider using `death` for clarity.",
            "Replaces `fatal outcome` with the more direct term `death` for conciseness."
        ),
        "NotTo" => (
            ["no to"],
            ["not to"],
            "Did you mean `not to`?",
            "Corrects `no to` to `not to`, ensuring proper negation."
        ),
        "ThatThis" => (
            ["the this"],
            ["that this"],
            "Did you mean `that this`?",
            "Fixes `the this` to the correct phrase `that this`."
        ),
        "CondenseAllThe" => (
            ["all of the"],
            ["all the"],
            "Consider simplifying to `all the`.",
            "Suggests removing `of` in `all of the` for a more concise phrase."
        ),
        "AvoidAndAlso" => (
            ["and also"],
            ["and"],
            "Consider using just `and`.",
            "Reduces redundancy by replacing `and also` with `and`."
        ),
        "AndIn" => (
            ["an in"],
            ["and in"],
            "Did you mean `and in`?",
            "Fixes the incorrect phrase `an in` to `and in` for proper conjunction usage."
        ),
        "BeenThere" => (
            ["bee there"],
            ["been there"],
            "Did you mean `been there`?",
            "Corrects the misspelling `bee there` to the proper phrase `been there`."
        ),
        "CanBeSeen" => (
            ["can be seem"],
            ["can be seen"],
            "Did you mean `can be seen`?",
            "Corrects `can be seem` to the proper phrase `can be seen`."
        ),
        "GoingTo" => (
            ["gong to"],
            ["going to"],
            "Did you mean `going to`?",
            "Corrects `gong to` to the intended phrase `going to`."
        ),
        "IAm" => (
            ["I a m"],
            ["I am"],
            "Did you mean `I am`?",
            "Fixes the incorrect spacing in `I a m` to properly form `I am`."
        ),
        "ItCan" => (
            ["It cam"],
            ["It can"],
            "Did you mean `It can`?",
            "Corrects the misspelling `It cam` to the proper phrase `It can`."
        ),
        "MyHouse" => (
            ["mu house"],
            ["my house"],
            "Did you mean `my house`?",
            "Fixes the typo `mu house` to `my house`."
        ),
        "OperativeSystem" => (
            ["operative system"],
            ["operating system"],
            "Did you mean `operating system`?",
            "Ensures `operating system` is used correctly instead of `operative system`."
        ),
        "OperativeSystems" => (
            ["operative systems"],
            ["operating systems"],
            "Did you mean `operating systems`?",
            "Ensures `operating systems` is used correctly instead of `operative systems`."
        ),
        "BanTogether" => (
            ["ban together"],
            ["band together"],
            "Did you mean `band together`?",
            "Detects and corrects the common error of using `ban together` instead of the idiom `band together`, which means to unite or join forces."
        ),
        "WaveFunction" => (
            ["wavefunction"],
            ["wave function"],
            "Did you mean `wave function`?",
            "Identifies the mistake of merging `wave` and `function` into one word. In quantum mechanics, a `wave function` (written as two words) describes the mathematical function that represents the quantum state of a particle or system. Correct usage is crucial for clear and accurate scientific communication."
        ),
        "InThe" => (
            ["int he"],
            ["in the"],
            "Did you mean `in the`?",
            "Detects and corrects a spacing error where `in the` is mistakenly written as `int he`. Proper spacing is essential for readability and grammatical correctness in common phrases."
        ),
        "WillContain" => (
            ["will contains"],
            ["will contain"],
            "Did you mean `will contain`?",
            "Incorrect verb form: `will` should be followed by the base form `contain`."
        ),
        "IsKnownFor" => (
            ["is know for"],
            ["is known for"],
            "Did you mean `is known for`?",
            "Typo: `known` is the correct past participle."
        ),
        "PointIsMoot" => (
            ["your point is mute"],
            ["your point is moot"],
            "Did you mean `your point is moot`?",
            "Typo: `moot` (meaning debatable) is correct rather than `mute`."
        ),
        "ByAccident" => (
            ["on accident"],
            ["by accident"],
            "Did you mean `by accident`?",
            "Incorrect preposition: `by accident` is the idiomatic expression."
        ),
        "ThatChallenged" => (
            ["the challenged"],
            ["that challenged"],
            "Did you mean `that challenged`?",
            "Changes `the challenged` to `that challenged` to fix the misspelling."
        ),
        "TurnItOff" => (
            ["turn it of", "turn i of"],
            ["turn it off"],
            "Did you mean `turn it off`?",
            "Fixes the mistake in the phrase `turn it off`."
        ),
        "HumanLife" => (
            ["human live"],
            ["human life"],
            "Did you mean `human life`?",
            "Changes `human live` to `human life`."
        ),
        "NeedHelp" => (
            ["ned help"],
            ["need help"],
            "Did you mean `need help`?",
            "Changes `ned help` to the correct `need help`."
        ),
        "AndTheLike" => (
            ["an the like"],
            ["and the like"],
            "Did you mean `and the like`?",
            "Fixes the typo in `and the like`."
        ),
        "BatedBreath" => (
            ["baited breath"],
            ["bated breath"],
            "Did you mean `bated breath`?",
            "Changes `baited breath` to the correct `bated breath`."
        ),
        "BeckAndCall" => (
            ["back and call"],
            ["beck and call"],
            "Did you mean `beck and call`?",
            "Fixes `back and call` to `beck and call`."
        ),
        "LetAlone" => (
            ["let along"],
            ["let alone"],
            "Did you mean `let alone`?",
            "Changes `let along` to `let alone`."
        ),
        "SneakingSuspicion" => (
            ["sneaky suspicion"],
            ["sneaking suspicion"],
            "Did you mean `sneaking suspicion`?",
            "Changes `sneaky suspicion` to `sneaking suspicion`."
        ),
        "SpecialAttention" => (
            ["spacial attention"],
            ["special attention"],
            "Did you mean `special attention`?",
            "Changes `spacial attention` to `special attention`."
        ),
        "SupposedTo" => (
            ["suppose to"],
            ["supposed to"],
            "Did you mean `supposed to`?",
            "Fixes `suppose to` to the correct `supposed to`."
        ),
        "KindRegards" => (
            ["kid regards"],
            ["kind regards"],
            "Did you mean `kind regards`?",
            "Changes `kid regards` to `kind regards`."
        ),
        "ThoughtProcess" => (
            ["though process"],
            ["thought process"],
            "Did you mean `thought process`?",
            "Changes `though process` to `thought process`."
        ),
        "BadRap" => (
            ["bed rap", "bad rep"],
            ["bad rap"],
            "Did you mean `bad rap`?",
            "Changes `bed rap` to the proper idiom `bad rap`."
        ),
        "OfCourse" => (
            ["off course", "o course"],
            ["Of course"],
            "Did you mean `of course`?",
            "Detects the non‐idiomatic phrase `off course` and suggests the correct form `of course`."
        ),
        "FastPaste" => (
            ["fast paste", "fast-paste"],
            ["fast-paced"],
            "Did you mean `fast-paced`?",
            "Detects incorrect usage of `fast paste` or `fast-paste` and suggests `fast-paced` as the correct phrase."
        ),
        "EnMasse" => (
            ["on mass", "on masse", "in mass"],
            ["en masse"],
            "Did you mean `en masse`?",
            "Detects variants like `on mass` or `in mass` and suggests `en masse`."
        ),
        "HungerPang" => (
            ["hunger pain"],
            ["hunger pang"],
            "Did you mean `hunger pang`?",
            "Corrects `hunger pain` to `hunger pang`."
        ),
        "GetRidOff" => (
            ["get rid off"],
            ["get rid of"],
            "Did you mean `get rid of`?",
            "Ensures `get rid of` is used instead of `get rid off`."
        ),
        "GetsRidOff" => (
            ["gets rid off"],
            ["gets rid of"],
            "Did you mean `gets rid of`?",
            "Ensures `gets rid of` is used instead of `gets rid off`."
            ),
        "GettingRidOff" => (
            ["getting rid off"],
            ["getting rid of"],
            "Did you mean `getting rid of`?",
            "Ensures `getting rid of` is used instead of `getting rid off`."
        ),
        "GotRidOff" => (
            ["got rid off"],
            ["got rid of"],
            "Did you mean `got rid of`?",
            "Ensures `got rid of` is used instead of `got rid off`."
        ),
        "GottenRidOff" => (
            ["gotten rid off"],
            ["gotten rid of"],
            "Did you mean `gotten rid of`?",
            "Ensures `gotten rid of` is used instead of `gotten rid off`."
        ),
        "LastButNotLeast" => (
            ["last but not the least", "last, but not the least", "last but, not least"],
            ["last but not least"],
            "Use the more idiomatic phrasing.",
            "Corrects common errors in the phrase `last but not least`."
        ),
        "BlanketStatement" => (
            ["blanketed statement"],
            ["blanket statement"],
            "Use the more idiomatic phrasing.",
            "Corrects common errors in the phrase `blanket statement`."
        ),
        "SpokeTooSoon" => (
            ["spoke to soon"],
            ["spoke too soon"],
            "Use the adverb `too` instead.",
            "Identifies common misuse of the preposition `to` in the phrase `spoke too soon`."
        ),
        "TakeItSeriously" => (
            ["take it serious"],
            ["take it seriously"],
            "Did you mean `take it seriously`?",
            "Ensures the correct use of the adverb `seriously` instead of the adjective `serious` in phrases like `take it seriously`."
        ),
        "PiggyBag" => (
            ["piggy bag"],
            ["piggyback"],
            "Did you mean `piggyback`?",
            "Corrects the eggcorn `piggy bag` to `piggyback`, which is the proper term for riding on someone’s back or using an existing system."
        ),
        "PiggyBagging" => (
            ["piggy bagging"],
            ["piggybacking"],
            "Did you mean `piggybacking`?",
            "Corrects the eggcorn `piggy bagging` to `piggybacking`, the proper verb form for riding on someone’s back or leveraging an existing system."
        ),
        "PiggyBagged" => (
            ["piggy bagged"],
            ["piggybacked"],
            "Did you mean `piggybacked`?",
            "Corrects the eggcorn `piggy bagged` to `piggybacked`, the proper past tense form for riding on someone’s back or making use of an existing system."
        ),
        "DampSquib" => (
            ["damp squid"],
            ["damp squib"],
            "Use the correct phrase for a disappointing outcome.",
            "Corrects the eggcorn `damp squid` to `damp squib`, ensuring the intended meaning of a failed or underwhelming outcome."
        ),
        "Expatriate" => (
            ["ex-patriot"],
            ["expatriate"],
            "Use the correct term for someone living abroad.",
            "Fixes the misinterpretation of `expatriate`, ensuring the correct term is used for individuals residing abroad."
        ),
        "FetalPosition" => (
            ["the feeble position"],
            ["the fetal position"],
            "Use the correct term for a curled-up posture.",
            "Ensures the correct use of `fetal position`, avoiding confusion with `feeble position`, which is not a standard phrase."
        ),
        "ForAllIntentsAndPurposes" => (
            ["for all intensive purposes"],
            ["for all intents and purposes"],
            "Use the correct phrase meaning 'in every practical sense'.",
            "Corrects `for all intensive purposes` to `for all intents and purposes`, ensuring the phrase conveys its intended meaning."
        ),
        "FreeRein" => (
            ["free reign"],
            ["free rein"],
            "Use the correct phrase for unrestricted control.",
            "Ensures the correct use of `free rein`, avoiding confusion with `free reign`, which incorrectly suggests authority rather than freedom of action."
        ),
        "InOneFellSwoop" => (
            ["in one foul swoop"],
            ["in one fell swoop"],
            "Use the correct phrase for something happening suddenly.",
            "Corrects `in one foul swoop` to `in one fell swoop`, preserving the phrase’s original meaning of sudden and complete action."
        ),
        "JawDropping" => (
            ["jar-dropping"],
            ["jaw-dropping"],
            "Use the correct phrase for something astonishing.",
            "Corrects `jar-dropping` to `jaw-dropping`, ensuring the intended meaning of something that causes amazement."
        ),
        "JustDeserts" => (
            ["just desserts"],
            ["just deserts"],
            "Use the correct phrase for receiving what one deserves.",
            "Ensures `just deserts` is used correctly, preserving its meaning of receiving an appropriate outcome for one's actions."
        ),
        "AlzheimersDisease" => (
            ["old-timers' disease"],
            ["Alzheimer’s disease"],
            "Use the correct medical term.",
            "Fixes the common misnomer `old-timers' disease`, ensuring the correct medical term `Alzheimer’s disease` is used."
        ),
        "OldWivesTale" => (
            ["old wise tale"],
            ["old wives' tale"],
            "Use the correct phrase for a superstition or myth.",
            "Corrects `old wise tale` to `old wives' tale`, preserving the phrase’s meaning as an unfounded traditional belief."
        ),
        "OnTheSpurOfTheMoment" => (
            ["on the spurt of the moment"],
            ["on the spur of the moment"],
            "Use the correct phrase for acting spontaneously.",
            "Ensures the correct use of `on the spur of the moment`, avoiding confusion with the incorrect `spurt` variation."
        ),
        "PrayingMantis" => (
            ["preying mantis"],
            ["praying mantis"],
            "Use the insect's correct name.",
            "Corrects `preying mantis` to `praying mantis`, ensuring accurate reference to the insect’s characteristic pose."
        ),
        "RealTrouper" => (
            ["real trooper"],
            ["real trouper"],
            "Use the correct phrase for someone who perseveres.",
            "Ensures the correct use of `real trouper`, distinguishing it from `trooper`, which refers to a soldier or police officer."
        ),
        "RifeWith" => (
            ["ripe with"],
            ["rife with"],
            "Use the correct phrase for something abundant.",
            "Corrects `ripe with` to `rife with`, preserving the phrase’s meaning of being filled with something, often undesirable."
        ),
        "ScantilyClad" => (
            ["scandally clad"],
            ["scantily clad"],
            "Use the correct phrase for minimal attire.",
            "Fixes `scandally clad` to `scantily clad`, ensuring clarity in describing minimal attire."
        ),
        "ToTheMannerBorn" => (
            ["to the manor born"],
            ["to the manner born"],
            "Use the correct phrase for being naturally suited to something.",
            "Corrects `to the manor born` to `to the manner born`, ensuring the intended meaning of being naturally suited to a way of life."
        ),
        "WhetYourAppetite" => (
            ["wet your appetite"],
            ["whet your appetite"],
            "Use the correct phrase for stimulating desire.",
            "Ensures `whet your appetite` is used correctly, distinguishing it from the incorrect `wet` variation."
        ),
        "CaseSensitive" => (
            ["case sensitive"],
            ["case-sensitive"],
            "Use the hyphenated form for `case-sensitive`.",
            "Ensures `case-sensitive` is correctly hyphenated."
        ),
        "ChockFull" => (
            ["chock full"],
            ["chock-full"],
            "Use the hyphenated form for `chock-full`.",
            "Ensures `chock-full` is correctly hyphenated."
        ),
        "OffTheCuff" => (
            ["off the cuff"],
            ["off-the-cuff"],
            "Use the hyphenated form for `off-the-cuff`.",
            "Ensures `off-the-cuff` is correctly hyphenated."
        ),
        "WellBeing" => (
            ["wellbeing"],
            ["well-being"],
            "Use the hyphenated form for `well-being`.",
            "Ensures `well-being` is correctly hyphenated."
        ),
        "PerformThis" => (
            ["performing this"],
            ["perform this"],
            "Use `perform this` for correct verb usage.",
            "Corrects `performing this` to `perform this` for proper verb usage."
        ),
        "SimpleGrammatical" => (
            ["simply grammatical"],
            ["simple grammatical"],
            "Use `simple grammatical` for correct adjective usage.",
            "Corrects `simply grammatical` to `simple grammatical` for proper adjective usage."
        ),
        "ThatChallenged" => (
            ["the challenged"],
            ["that challenged"],
            "Use `that challenged` for correct relative clause.",
            "Corrects `the challenged` to `that challenged` for proper relative clause usage."
        ),
        "ToDoHyphen" => (
            ["todo"],
            ["to-do"],
            "Hyphenate `to-do`.",
            "Ensures `to-do` is correctly hyphenated."
        ),
        "Discuss" => (
            ["discuss about"],
            ["discuss"],
            "`About` is redundant",
            "Removes unnecessary `about` after `discuss`."
        ),
        "Discussed" => (
            ["discussed about"],
            ["discussed"],
            "Use `discussed` without `about`.",
            "Removes unnecessary `about` after `discussed`."
        ),
        "Discusses" => (
            ["discusses about"],
            ["discusses"],
            "`About` is redundant",
            "Removes unnecessary `about` after `discusses`."
        ),
        "Discussing" => (
            ["discussing about"],
            ["discussing"],
            "`About` is redundant",
            "Removes unnecessary `about` after `discussing`."
        ),
        "WorldWarII" => (
            ["world war 2", "world war ii", "world war ii", "world war ii", "world war ii"],
            ["World War II"],
            "Use the correct capitalization for `World War II`.",
            "Ensures `World War II` is correctly capitalized."
        ),
        "Towards" => (
            ["to towards"],
            ["towards"],
            "Use `towards` without the preceding `to`.",
            "Removes redundant `to` before `towards`."
        ),
        "Haphazard" => (
            ["half hazard", "half-hazard", "halfhazard"],
            ["haphazard"],
            "Use `haphazard` for randomness or lack of organization.",
            "Corrects the eggcorn `half hazard` to `haphazard`, which properly means lacking organization or being random."
        ),
        "DayAndAge" => (
            ["day in age"],
            ["day and age"],
            "Use `day and age` for referring to the present time.",
            "Corrects the eggcorn `day in age` to `day and age`, which properly means the current era or time period."
        ),
        "NerveRacking" => (
            ["nerve racking", "nerve wracking", "nerve wrecking", "nerve-wracking", "nerve-wrecking"],
            ["nerve-racking"],
            "Use `nerve-racking` for something that causes anxiety or tension.",
            "Corrects common misspellings and missing hyphen in `nerve-racking`."
        ),
<<<<<<< HEAD
        "WholeEntire" => (
            ["whole entire"],
            ["whole", "entire"],
            "Avoid redundancy. Use either `whole` or `entire` for referring to the complete amount or extent.",
            "Corrects the redundancy in `whole entire` to `whole` or `entire`."
        ),
        // Avoid suggestions resulting in "a entire ...."
        // "AWholeEntire" => (
        //     ["a whole entire"],
        //     ["a whole", "an entire"],
        //     "Avoid redundancy. Use either `whole` or `entire` for referring to the complete amount or extent.",
        //     "Corrects the redundancy in `whole entire` to `whole` or `entire`."
        // ),
=======
        "InDetail" => (
            ["in details"],
            ["in detail"],
            "Use singular `in detail` for referring to a detailed description.",
            "Correct unidiomatic plural `in details` to `in detail`."
        ),
        "InMoreDetail" => (
            ["in more details"],
            ["in more detail"],
            "Use singular `in more detail` for referring to a detailed description.",
            "Correct unidiomatic plural `in more details` to `in more detail`."
        ),
        "TickingTimeClock" => (
            ["ticking time clock"],
            ["ticking time bomb", "ticking clock"],
            "Use `ticking time bomb` for disastrous consequences, otherwise avoid redundancy with just `ticking clock`.",
            "Corrects `ticking time clock` to `ticking time bomb` for idiomatic urgency or `ticking clock` otherwise."
        ),
        "InAndOfItself" => (
            ["in of itself"],
            ["in and of itself"],
            "Use `in and of itself` for referring to something's inherent or intrinsic quality.",
            "Corrects nonstandard `in of itself` to standard `in and of itself`."
        ),
        "ALotWorst" => (
            ["a lot worst", "alot worst"],
            ["a lot worse"],
            "Use `worse` for comparing. (`Worst` is for the extreme case)",
            "Corrects `a lot worst` to `a lot worse` for proper comparative usage."
        ),
        "FarWorse" => (
            ["far worst"],
            ["far worse"],
            "Use `worse` for comparing. (`Worst` is for the extreme case)",
            "Corrects `far worst` to `far worse` for proper comparative usage."
        ),
        "MuchWorse" => (
            ["much worst"],
            ["much worse"],
            "Use `worse` for comparing. (`Worst` is for the extreme case)",
            "Corrects `much worst` to `much worse` for proper comparative usage."
        ),
        "TurnForTheWorse" => (
            ["turn for the worst"],
            ["turn for the worse"],
            "Use `turn for the worse` for a negative change in circumstances. Avoid the incorrect `turn for the worst`.",
            "Corrects the nonstandard `turn for the worst` to the idiomatic `turn for the worse`, used to describe a situation that has deteriorated."
        ),
        "WorseAndWorse" => (
            ["worst and worst", "worse and worst", "worst and worse"],
            ["worse and worse"],
            "Use `worse` for comparing. (`Worst` is for the extreme case)",
            "Corrects `worst and worst` to `worse and worse` for proper comparative usage."
        ),
        "WorseThan" => (
            ["worst than"],
            ["worse than"],
            "Use `worse` for comparing. (`Worst` is for the extreme case)",
            "Corrects `worst than` to `worse than` for proper comparative usage."
        ),
        "WorstEver" => (
            ["worse ever"],
            ["worst ever"],
            "Use `worst` for the extreme case. (`Worse` is for comparing)",
            "Corrects `worse ever` to `worst ever` for proper comparative usage."
        ),
        "Monumentous" => (
            ["monumentous"],
            ["momentous", "monumental"],
            "Retain `monumentous` for jocular effect. Otherwise `momentous` indicates great signifcance while `monumental` indicates imposing size.",
            "Advises using `momentous` or `monumental` instead of `monumentous` for serious usage."
        ),
        "InAnyWay" => (
            ["in anyway"],
            ["in any way"],
            "Use `in any way` for emphasizing a point.",
            "Corrects ungrammatical `in anyway` to `in any way`."
        ),
        "ExplanationMark" => (
            ["explanation mark"],
            ["exclamation mark"],
            "The correct name for the `!` punctuation is `exclamation mark`.",
            "Corrects the eggcorn `explanation mark` to `exclamation mark`."
        ),
        "ExplanationMarks" => (
            ["explanation marks"],
            ["exclamation marks"],
            "The correct name for the `!` punctuation is `exclamation mark`.",
            "Corrects the eggcorn `explanation mark` to `exclamation mark`."
        ),
        "ExplanationPoint" => (
            ["explanation point"],
            ["exclamation point"],
            "The correct name for the `!` punctuation is `exclamation point`.",
            "Corrects the eggcorn `explanation point` to `exclamation point`."
        ),
        "AsFarBackAs" => (
            ["as early back as"],
            ["as far back as"],
            "Use `as far back as` for referring to a time in the past.",
            "Corrects nonstandard `as early back as` to `as far back as`."
        ),
>>>>>>> 6bc4f410
    });

    group.set_all_rules_to(Some(true));

    group
}

#[cfg(test)]
mod tests {
    use crate::linting::tests::{
        assert_lint_count, assert_second_suggestion_result, assert_suggestion_result,
    };

    use super::lint_group;

    #[test]
    fn get_rid_off() {
        assert_suggestion_result(
            "Please bump axios version to get rid off npm warning #624",
            lint_group(),
            "Please bump axios version to get rid of npm warning #624",
        );
    }

    #[test]
    fn gets_rid_off() {
        assert_suggestion_result(
            "Adding at as a runtime dependency gets rid off that error",
            lint_group(),
            "Adding at as a runtime dependency gets rid of that error",
        );
    }

    #[test]
    fn getting_rid_off() {
        assert_suggestion_result(
            "getting rid off of all the complexity of the different accesses method of API service providers",
            lint_group(),
            "getting rid of of all the complexity of the different accesses method of API service providers",
        );
    }

    #[test]
    fn got_rid_off() {
        assert_suggestion_result(
            "For now we got rid off circular deps in model tree structure and it's API.",
            lint_group(),
            "For now we got rid of circular deps in model tree structure and it's API.",
        );
    }

    #[test]
    fn gotten_rid_off() {
        assert_suggestion_result(
            "The baX variable thingy I have gotten rid off, that was due to a bad character in the encryption key.",
            lint_group(),
            "The baX variable thingy I have gotten rid of, that was due to a bad character in the encryption key.",
        );
    }

    #[test]
    fn issue_574() {
        assert_lint_count("run by one", lint_group(), 0);
    }

    #[test]
    fn turn_it_off_clean_lower() {
        assert_lint_count("turn it off", lint_group(), 0);
    }

    #[test]
    fn turn_it_off_clean_upper() {
        assert_lint_count("Turn it off", lint_group(), 0);
    }

    #[test]
    fn of_confusion() {
        assert_suggestion_result("Turn it of", lint_group(), "Turn it off");
    }

    #[test]
    fn i_and_of_confusion() {
        assert_suggestion_result("Turn i of", lint_group(), "Turn it off");
    }

    #[test]
    fn off_course() {
        assert_suggestion_result(
            "Yes, off course we should do that.",
            lint_group(),
            "Yes, of course we should do that.",
        );
    }

    #[test]
    fn o_course() {
        assert_suggestion_result(
            "Yes, o course we should do that.",
            lint_group(),
            "Yes, of course we should do that.",
        );
    }

    #[test]
    fn bad_rep() {
        assert_suggestion_result("bad rep", lint_group(), "bad rap");
    }

    #[test]
    fn baited_breath() {
        assert_suggestion_result("baited breath", lint_group(), "bated breath");
    }

    #[test]
    fn change_tact_atomic() {
        assert_suggestion_result("change tact", lint_group(), "change tack");
    }

    #[test]
    fn changed_tacks_atomic() {
        assert_suggestion_result("changed tacks", lint_group(), "changed tack");
    }

    #[test]
    fn changes_tacts_atomic() {
        assert_suggestion_result("changes tacts", lint_group(), "changes tack");
    }

    #[test]
    fn changing_tact_atomic() {
        assert_suggestion_result("changing tact", lint_group(), "changing tack");
    }

    #[test]
    fn change_of_tacks_atomic() {
        assert_suggestion_result("change of tacks", lint_group(), "change of tack");
    }

    #[test]
    fn change_of_tact_real_world() {
        assert_suggestion_result(
            "Change of tact : come give your concerns - Death Knight",
            lint_group(),
            "Change of tack : come give your concerns - Death Knight",
        );
    }

    #[test]
    fn change_of_tacts_real_world() {
        assert_suggestion_result(
            "2013.08.15 - A Change of Tacts | Hero MUX Wiki | Fandom",
            lint_group(),
            "2013.08.15 - A Change of Tack | Hero MUX Wiki | Fandom",
        );
    }

    #[test]
    fn changing_of_tacks_real_world() {
        assert_suggestion_result(
            "Duffy's changing of tacks hidden in her poetry collection ...",
            lint_group(),
            "Duffy's changing of tack hidden in her poetry collection ...",
        );
    }

    #[test]
    fn changes_of_tact_real_world() {
        assert_suggestion_result(
            "While the notes and the changes of tact started to ...",
            lint_group(),
            "While the notes and the changes of tack started to ...",
        );
    }

    #[test]
    fn hunger_pain() {
        assert_suggestion_result("hunger pain", lint_group(), "hunger pang");
    }

    #[test]
    fn in_mass() {
        assert_suggestion_result("in mass", lint_group(), "en masse");
    }

    #[test]
    fn let_along() {
        assert_suggestion_result("let along", lint_group(), "let alone");
    }

    #[test]
    fn sneaky_suspicion() {
        assert_suggestion_result("sneaky suspicion", lint_group(), "sneaking suspicion");
    }

    #[test]
    fn supposed_to() {
        assert_suggestion_result("suppose to", lint_group(), "supposed to");
    }

    #[test]
    fn spacial_attention() {
        assert_suggestion_result("spacial attention", lint_group(), "special attention");
    }

    #[test]
    fn now_on_hold() {
        assert_lint_count("Those are now on hold for month.", lint_group(), 0);
    }

    #[test]
    fn operative_system() {
        assert_suggestion_result(
            "COS is a operative system made with the COSMOS Kernel and written in C#, COS its literally the same than MS-DOS but written in C# and open-source.",
            lint_group(),
            "COS is a operating system made with the COSMOS Kernel and written in C#, COS its literally the same than MS-DOS but written in C# and open-source.",
        );
    }

    #[test]
    fn operative_systems() {
        assert_suggestion_result(
            "My dotfiles for my operative systems and other configurations.",
            lint_group(),
            "My dotfiles for my operating systems and other configurations.",
        );
    }

    #[test]
    fn point_is_moot() {
        assert_suggestion_result("Your point is mute.", lint_group(), "Your point is moot.");
    }

    #[test]
    fn issue_777() {
        assert_suggestion_result(
            "Last but not the least, with VS2013 you can use Web Essentials 2013",
            lint_group(),
            "Last but not least, with VS2013 you can use Web Essentials 2013",
        );
    }

    #[test]
    fn issue_790() {
        assert_suggestion_result(
            "This seems like a blanketed statement and I have not found any info to back up whether PyJWT is affected.",
            lint_group(),
            "This seems like a blanket statement and I have not found any info to back up whether PyJWT is affected.",
        );
    }

    #[test]
    fn detect_nerve_wracking_hyphen() {
        assert_suggestion_result(
            "We've gone through several major changes / upgrades to atlantis, and it's always a little bit nerve-wracking because if we mess something up we ...",
            lint_group(),
            "We've gone through several major changes / upgrades to atlantis, and it's always a little bit nerve-racking because if we mess something up we ...",
        );
    }

    #[test]
    fn detect_nerve_wrecking_hyphen() {
        assert_suggestion_result(
            "The issue happens to me on a daily basis, and it is nerve-wrecking because I become unsure if I have actually saved the diagram, but every time ...",
            lint_group(),
            "The issue happens to me on a daily basis, and it is nerve-racking because I become unsure if I have actually saved the diagram, but every time ...",
        );
    }

    #[test]
    fn detect_nerve_wracking_no_hyphen() {
        assert_suggestion_result(
            "Very nerve wracking landing in an unfamiliar mountainous airport in dead of night with no radar to show surrounding terrain.",
            lint_group(),
            "Very nerve-racking landing in an unfamiliar mountainous airport in dead of night with no radar to show surrounding terrain.",
        );
    }

    #[test]
    fn detect_nerve_wrecking_no_hyphen() {
        assert_suggestion_result(
            "I appreciate any kind of help since this is kind of nerve wrecking.",
            lint_group(),
            "I appreciate any kind of help since this is kind of nerve-racking.",
        );
    }

    #[test]
    fn detect_nerve_racking_no_hyphen() {
        assert_suggestion_result(
            "It's nerve racking to think about it because I have code inside the callback that resolves the member and somehow I feel like it's so ..",
            lint_group(),
            "It's nerve-racking to think about it because I have code inside the callback that resolves the member and somehow I feel like it's so ..",
        );
    }

    #[test]
<<<<<<< HEAD
    fn detect_atomic_whole_entire() {
        assert_suggestion_result("whole entire", lint_group(), "whole");
    }

    #[test]
    fn correct_atomic_a_whole_entire_to_a_whole() {
        assert_suggestion_result("a whole entire", lint_group(), "a whole");
    }

    // TODO: uncomment with assert_second_suggestion_result arrives via my other PR
    // #[test]
    // fn correct_atomic_an_whole_entire_to_an_entire() {
    //     assert_second_suggestion_result(
    //         "an whole entire",
    //         lint_group(),
    //         "an entire",
    //     );
    // }

    #[test]
    fn correct_real_world_whole_entire() {
        assert_suggestion_result(
            "[FR] support use system dns in whole entire app",
            lint_group(),
            "[FR] support use system dns in whole app",
        );
    }

    // TODO: something goes wrong when both WholeEntire and AWholeEntire are enabled
    // #[test]
    // fn correct_real_world_a_whole_entire() {
    //     assert_suggestion_result(
    //         "Start mapping a whole entire new planet using NASA’s MOLA.",
    //         lint_group(),
    //         "Start mapping a whole new planet using NASA’s MOLA.",
    //     );
    // }
=======
    fn in_detail_atomic() {
        assert_suggestion_result("in details", lint_group(), "in detail");
    }

    #[test]
    fn in_more_detail_atomic() {
        assert_suggestion_result("in more details", lint_group(), "in more detail");
    }

    #[test]
    fn in_detail_real_world() {
        assert_suggestion_result(
            "c++ - who can tell me \"*this pointer\" in details?",
            lint_group(),
            "c++ - who can tell me \"*this pointer\" in detail?",
        )
    }

    #[test]
    fn suggests_ticking_time_bomb() {
        assert_suggestion_result(
            "One element that can help up the stakes (and tension!) is a “ticking time clock.”",
            lint_group(),
            "One element that can help up the stakes (and tension!) is a “ticking time bomb.”",
        );
    }

    #[test]
    fn in_more_detail_real_world() {
        assert_suggestion_result(
            "Document the interface in more details · Issue #3 · owlbarn ...",
            lint_group(),
            "Document the interface in more detail · Issue #3 · owlbarn ...",
        );
    }

    #[test]
    fn detect_atomic_in_of_itself() {
        assert_suggestion_result("in of itself", lint_group(), "in and of itself");
    }

    #[test]
    fn correct_real_world_in_of_itself() {
        assert_suggestion_result(
            "This is not entirely unexpected in of itself, as Git and GitHub Desktop both generally prove fairly bad at delineating context intelligently...",
            lint_group(),
            "This is not entirely unexpected in and of itself, as Git and GitHub Desktop both generally prove fairly bad at delineating context intelligently...",
        )
    }

    #[test]
    fn detect_a_lot_worse_atomic() {
        assert_suggestion_result("a lot worst", lint_group(), "a lot worse");
    }

    #[test]
    fn detect_a_lot_worse_real_world() {
        assert_suggestion_result(
            "On a debug build, it's even a lot worst.",
            lint_group(),
            "On a debug build, it's even a lot worse.",
        );
    }

    #[test]
    fn suggests_ticking_clock() {
        assert_second_suggestion_result(
            "The opportunity itself has a ticking time clock as all great opportunities do.",
            lint_group(),
            "The opportunity itself has a ticking clock as all great opportunities do.",
        );
    }

    #[test]
    fn detect_far_worse_atomic() {
        assert_suggestion_result("far worst", lint_group(), "far worse");
    }

    #[test]
    fn detect_far_worse_real_world() {
        assert_suggestion_result(
            "I mainly use Firefox (personal preference) and have noticed it has far worst performance than Chrome",
            lint_group(),
            "I mainly use Firefox (personal preference) and have noticed it has far worse performance than Chrome",
        );
    }

    #[test]
    fn detect_much_worse_atomic() {
        assert_suggestion_result("much worst", lint_group(), "much worse");
    }

    #[test]
    fn detect_much_worse_real_world() {
        assert_suggestion_result(
            "the generated image quality is much worst (actually nearly broken)",
            lint_group(),
            "the generated image quality is much worse (actually nearly broken)",
        );
    }

    #[test]
    fn detect_turn_for_the_worse_atomic() {
        assert_suggestion_result("turn for the worst", lint_group(), "turn for the worse");
    }

    #[test]
    fn detect_turn_for_the_worse_real_world() {
        assert_suggestion_result(
            "Very surprised to see this repo take such a turn for the worst.",
            lint_group(),
            "Very surprised to see this repo take such a turn for the worse.",
        );
    }

    #[test]
    fn detect_worst_and_worst_atomic() {
        assert_suggestion_result("worst and worst", lint_group(), "worse and worse");
    }

    #[test]
    fn detect_worst_and_worst_real_world() {
        assert_suggestion_result(
            "This control-L trick does not work for me. The padding is getting worst and worst.",
            lint_group(),
            "This control-L trick does not work for me. The padding is getting worse and worse.",
        );
    }

    #[test]
    fn detect_worse_and_worst_real_world() {
        assert_suggestion_result(
            "This progressively got worse and worst to the point that the machine (LEAD 1010) stopped moving alltogether.",
            lint_group(),
            "This progressively got worse and worse to the point that the machine (LEAD 1010) stopped moving alltogether.",
        );
    }

    #[test]
    fn detect_worse_than_atomic() {
        assert_suggestion_result("worst than", lint_group(), "worse than");
    }

    #[test]
    fn detect_worse_than_real_world() {
        assert_suggestion_result(
            "Project real image - inversion quality is worst than in StyleGAN2",
            lint_group(),
            "Project real image - inversion quality is worse than in StyleGAN2",
        );
    }

    #[test]
    fn detect_worst_ever_atomic() {
        assert_suggestion_result("worse ever", lint_group(), "worst ever");
    }

    #[test]
    fn detect_worst_ever_real_world() {
        assert_suggestion_result(
            "The Bcl package family is one of the worse ever published by Microsoft.",
            lint_group(),
            "The Bcl package family is one of the worst ever published by Microsoft.",
        );
    }

    #[test]
    fn detect_monumentous_atomic() {
        assert_suggestion_result("monumentous", lint_group(), "momentous");
    }

    #[test]
    fn detect_monumentous_real_world() {
        assert_suggestion_result(
            "I think that would be a monumentous step in the right direction, and would DEFINATLY turn heads in not just the music industry, but every ...",
            lint_group(),
            "I think that would be a momentous step in the right direction, and would DEFINATLY turn heads in not just the music industry, but every ...",
        );
    }

    #[test]
    fn detect_in_anyway_atomic() {
        assert_suggestion_result("in anyway", lint_group(), "in any way");
    }

    #[test]
    fn detect_in_anyway_real_world() {
        assert_suggestion_result(
            "The names should not affect your application in anyway and you can override extension names.",
            lint_group(),
            "The names should not affect your application in any way and you can override extension names.",
        );
    }

    #[test]
    fn detect_explanation_mark_atomic() {
        assert_suggestion_result("explanation mark", lint_group(), "exclamation mark");
    }

    #[test]
    fn detect_explanation_marks_atomic() {
        assert_suggestion_result("explanation marks", lint_group(), "exclamation marks");
    }

    #[test]
    fn detect_explanation_mark_real_world() {
        assert_suggestion_result(
            "Note that circled explanation mark, question mark, plus and arrows may be significantly harder to distinguish than their uncircled variants.",
            lint_group(),
            "Note that circled exclamation mark, question mark, plus and arrows may be significantly harder to distinguish than their uncircled variants.",
        );
    }

    #[test]
    fn detect_explanation_marks_real_world() {
        assert_suggestion_result(
            "this issue: html: properly handle explanation marks in comments",
            lint_group(),
            "this issue: html: properly handle exclamation marks in comments",
        );
    }

    #[test]
    fn detect_explanation_point_atomic() {
        assert_suggestion_result("explanation point", lint_group(), "exclamation point");
    }

    #[test]
    fn detect_explanation_point_real_world() {
        assert_suggestion_result(
            "js and makes an offhand mention that you can disable inbuilt plugin with an explanation point (e.g. !error ).",
            lint_group(),
            "js and makes an offhand mention that you can disable inbuilt plugin with an exclamation point (e.g. !error ).",
        );
    }

    #[test]
    fn detect_as_early_back_as() {
        assert_suggestion_result("as early back as", lint_group(), "as far back as");
    }

    #[test]
    fn detect_as_early_back_as_real_world() {
        assert_suggestion_result(
            "skin overrides also supports a wide variety of minecraft versions - as early back as 1.14.4.",
            lint_group(),
            "skin overrides also supports a wide variety of minecraft versions - as far back as 1.14.4.",
        );
    }
>>>>>>> 6bc4f410
}<|MERGE_RESOLUTION|>--- conflicted
+++ resolved
@@ -649,13 +649,6 @@
             "Use `nerve-racking` for something that causes anxiety or tension.",
             "Corrects common misspellings and missing hyphen in `nerve-racking`."
         ),
-<<<<<<< HEAD
-        "WholeEntire" => (
-            ["whole entire"],
-            ["whole", "entire"],
-            "Avoid redundancy. Use either `whole` or `entire` for referring to the complete amount or extent.",
-            "Corrects the redundancy in `whole entire` to `whole` or `entire`."
-        ),
         // Avoid suggestions resulting in "a entire ...."
         // "AWholeEntire" => (
         //     ["a whole entire"],
@@ -663,7 +656,12 @@
         //     "Avoid redundancy. Use either `whole` or `entire` for referring to the complete amount or extent.",
         //     "Corrects the redundancy in `whole entire` to `whole` or `entire`."
         // ),
-=======
+        "WholeEntire" => (
+            ["whole entire"],
+            ["whole", "entire"],
+            "Avoid redundancy. Use either `whole` or `entire` for referring to the complete amount or extent.",
+            "Corrects the redundancy in `whole entire` to `whole` or `entire`."
+        ),
         "InDetail" => (
             ["in details"],
             ["in detail"],
@@ -766,7 +764,6 @@
             "Use `as far back as` for referring to a time in the past.",
             "Corrects nonstandard `as early back as` to `as far back as`."
         ),
->>>>>>> 6bc4f410
     });
 
     group.set_all_rules_to(Some(true));
@@ -1063,26 +1060,29 @@
     }
 
     #[test]
-<<<<<<< HEAD
     fn detect_atomic_whole_entire() {
         assert_suggestion_result("whole entire", lint_group(), "whole");
     }
 
-    #[test]
-    fn correct_atomic_a_whole_entire_to_a_whole() {
-        assert_suggestion_result("a whole entire", lint_group(), "a whole");
-    }
-
-    // TODO: uncomment with assert_second_suggestion_result arrives via my other PR
     // #[test]
-    // fn correct_atomic_an_whole_entire_to_an_entire() {
-    //     assert_second_suggestion_result(
-    //         "an whole entire",
-    //         lint_group(),
-    //         "an entire",
-    //     );
+    // fn correct_atomic_a_whole_entire_to_a_whole() {
+    //     assert_suggestion_result("a whole entire", lint_group(), "a whole");
     // }
 
+    // #[test]
+    // fn correct_a_whole_entire_surrounded_by_text() {
+    //     assert_suggestion_result("A B C a whole entire X Y Z", lint_group(), "A B C a whole X Y Z");
+    // }
+
+    #[test]
+    fn correct_atomic_an_whole_entire_to_an_entire() {
+        assert_second_suggestion_result(
+            "an whole entire",
+            lint_group(),
+            "an entire",
+        );
+    }
+
     #[test]
     fn correct_real_world_whole_entire() {
         assert_suggestion_result(
@@ -1093,6 +1093,7 @@
     }
 
     // TODO: something goes wrong when both WholeEntire and AWholeEntire are enabled
+    // TODO: result is `Start mapping a wholeanet using NASA’s MOLA.`
     // #[test]
     // fn correct_real_world_a_whole_entire() {
     //     assert_suggestion_result(
@@ -1101,7 +1102,7 @@
     //         "Start mapping a whole new planet using NASA’s MOLA.",
     //     );
     // }
-=======
+    
     fn in_detail_atomic() {
         assert_suggestion_result("in details", lint_group(), "in detail");
     }
@@ -1351,5 +1352,4 @@
             "skin overrides also supports a wide variety of minecraft versions - as far back as 1.14.4.",
         );
     }
->>>>>>> 6bc4f410
 }