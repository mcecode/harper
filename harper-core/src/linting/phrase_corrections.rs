--- conflicted
+++ resolved
@@ -923,15 +923,13 @@
             "Use `without` instead of `w/o`",
             "Expands the abbreviation `w/o` to the full word `without` for clarity."
         ),
-<<<<<<< HEAD
         "WellKept" => (
             ["highly-kept", "highly kept"],
             // There may be other good alternatives such as closely-guarded or tightly-held
             ["well-kept"],
             "`Highly-kept` is not standard. To describe secrets, `well-kept` is the most used phrase.",
             "Flags `highly-kept` and recommends `well-kept` as an alternative."
-        )
-=======
+        ),
         "ExpandBecause" => (
             ["cuz"],
             ["because"],
@@ -944,7 +942,6 @@
             "`at face value is more idiomatic and more common.",
             "Corrects `on face value` to the more usual `at face value`."
         ),
->>>>>>> b5a63648
     });
 
     group.set_all_rules_to(Some(true));
@@ -1779,36 +1776,38 @@
     }
 
     #[test]
-<<<<<<< HEAD
     fn correct_highly_kept_space() {
         assert_suggestion_result(
             "I assure you that frequency/angle dependence is a highly kept secret.",
             lint_group(),
             "I assure you that frequency/angle dependence is a well-kept secret.",
-=======
+          );
+    }
+  
+    #[test]
     fn expand_cuz() {
         assert_suggestion_result(
             "Stick around cuz I got a surprise for you at the end.",
             lint_group(),
             "Stick around because I got a surprise for you at the end.",
->>>>>>> b5a63648
-        );
-    }
-
-    #[test]
-<<<<<<< HEAD
+        );
+    }
+
+    #[test]
     fn correct_highly_kept_no_hyphen() {
         assert_suggestion_result(
             "Well, Kushina's giving birth was already a highly-kept secret so it makes sense to operate with only the completely necessary personnel.",
             lint_group(),
             "Well, Kushina's giving birth was already a well-kept secret so it makes sense to operate with only the completely necessary personnel.",
-=======
+      );
+    }
+  
+    #[test]
     fn correct_on_face_value() {
         assert_suggestion_result(
             "Obviously what you want is possible and on face value it's a trivial change on our end.",
             lint_group(),
             "Obviously what you want is possible and at face value it's a trivial change on our end.",
->>>>>>> b5a63648
         );
     }
 }