use crate::patterns::{ExactPhrase, OwnedPatternExt};

use super::{LintGroup, MapPhraseLinter};

/// Produce a [`LintGroup`] that looks for errors in common phrases.
/// Comes pre-configured with the recommended default settings.
pub fn lint_group() -> LintGroup {
    let mut group = LintGroup::default();

    macro_rules! add_similar_mappings {
        ($group:expr, { $($name:expr => ($phrase:expr, $threshold:expr)),+ $(,)? }) => {
            $(
                $group.add(
                    $name,
                    Box::new(MapPhraseLinter::new_similar_to_phrase($phrase, $threshold)),
                );
            )+
        };
    }

    // These are rules that look for phrases that are _almost_ but not exactly
    // equal to the correct form (shown on the right).
    //
    // The number is the allowed edit distance per word to search for.
    add_similar_mappings!(group, {
        "TurnItOff"          => ("turn it off", 1),
        "HumanLife"          => ("human life", 1),
        "ThatChallenged"     => ("that challenged", 2),
        "NoLonger"           => ("no longer", 1),
        "NeedHelp"           => ("need help", 1),
        "OfCourse"           => ("of course", 1),
        "AndTheLike"         => ("and the like", 1),
        "BadRap"             => ("bad rap", 1),
        "BatedBreath"        => ("bated breath", 1),
        "BeckAndCall"        => ("beck and call", 1),
        "HungerPang"         => ("hunger pang", 2),
        "EnMasse"            => ("en masse", 1),
        "LetAlone"           => ("let alone", 1),
        "SneakingSuspicion"  => ("sneaking suspicion", 3),
        "SpecialAttention"   => ("special attention", 1),
        "SupposedTo"         => ("supposed to", 1),
        "KindRegards"         => ("kind regards", 1),
        "ThoughtProcess"         => ("thought process", 1),
    });

    macro_rules! add_exact_mappings {
        ($group:expr, {
            $($name:expr => ($input:expr, $corrections:expr, $hint:expr, $description:expr)),+ $(,)?
        }) => {
            $(
                $group.add(
                    $name,
                    Box::new(MapPhraseLinter::new_exact_phrase(
                        $input,
                        $corrections,
                        $hint,
                        $description,
                    )),
                );
            )+
        };
    }

    add_exact_mappings!(group, {
        // The name of the rule
        "ChangeTack" => (
            // The exact phrase to look for.
            "change tact",
            // The corrections to provide.
            ["change tack"],
            // The message to be shown with the error.
            "Did you mean the sailing idiom?",
            // A description of the rule.
            "Locates minor errors in the sailing idiom `change tack`."
        ),
        "WantBe" => (
            "want be",
            ["won't be", "want to be"],
            "Did you mean `won't be` or `want to be`?",
            "Detects incorrect usage of `want be` and suggests `won't be` or `want to be` based on context."
        ),
        "StateOfTheArt" => (
            "state of art",
            ["state of the art"],
            "Did you mean `state of the art`?",
            "Detects incorrect usage of `state of art` and suggests `state of the art` as the correct phrase."
        ),
        "FaceFirst" => (
            "face first into",
            ["face-first into"],
            "Should this be `face-first`?",
            "Ensures `face first` is correctly hyphenated as `face-first` when used before `into`."
        ),
        "EludedTo" => (
            "eluded to",
            ["alluded to"],
            "Did you mean `alluded to`?",
            "Corrects `eluded to` to `alluded to` in contexts referring to indirect references."
        ),
        "BaitedBreath" => (
            "baited breath",
            ["bated breath"],
            "Did you mean `bated breath`?",
            "Ensures `bated breath` is written correctly, as `baited breath` is incorrect."
        ),
        "BareInMind" => (
            "bare in mind",
            ["bear in mind"],
            "Did you mean `bear in mind`?",
            "Ensures the phrase `bear in mind` is used correctly instead of `bare in mind`."
        ),
        "MutePoint" => (
            "mute point",
            ["moot point"],
            "Did you mean `moot point`?",
            "Ensures `moot point` is used instead of `mute point`, as `moot` means debatable or irrelevant."
        ),
        "RoadMap" => (
            "roadmap",
            ["road map"],
            "Did you mean `road map`?",
            "Detects when `roadmap` is used instead of `road map`, prompting the correct spacing."
        ),
        "SameAs" => (
            "same then",
            ["same as"],
            "Did you mean `same as`?",
            "Corrects the incorrect phrase `same then` to the standard `same as`."
        ),
        "SoonerOrLater" => (
            "sooner than later",
            ["sooner rather than later", "sooner or later"],
            "Did you mean `sooner rather than later` or `sooner or later`?",
            "Fixes the improper phrase `sooner than later` by suggesting standard alternatives."
        ),
        "HadOf" => (
            "had of",
            ["had have", "had've"],
            "Did you mean `had have` or `had've`?",
            "Flags the unnecessary use of `of` after `had` and suggests the correct forms."
        ),
        "FatalOutcome" => (
            "fatal outcome",
            ["death"],
            "Consider using `death` for clarity.",
            "Replaces `fatal outcome` with the more direct term `death` for conciseness."
        ),
        "NotTo" => (
            "no to",
            ["not to"],
            "Did you mean `not to`?",
            "Corrects `no to` to `not to`, ensuring proper negation."
        ),
        "ThatThis" => (
            "the this",
            ["that this"],
            "Did you mean `that this`?",
            "Fixes `the this` to the correct phrase `that this`."
        ),
        "CondenseAllThe" => (
            "all of the",
            ["all the"],
            "Consider simplifying to `all the`.",
            "Suggests removing `of` in `all of the` for a more concise phrase."
        ),
        "AvoidAndAlso" => (
            "and also",
            ["and"],
            "Consider using just `and`.",
            "Reduces redundancy by replacing `and also` with `and`."
        ),
        "AndIn" => (
            "an in",
            ["and in"],
            "Did you mean `and in`?",
            "Fixes the incorrect phrase `an in` to `and in` for proper conjunction usage."
        ),
        "BeenThere" => (
            "bee there",
            ["been there"],
            "Did you mean `been there`?",
            "Corrects the misspelling `bee there` to the proper phrase `been there`."
        ),
        "CanBeSeen" => (
            "can be seem",
            ["can be seen"],
            "Did you mean `can be seen`?",
            "Corrects `can be seem` to the proper phrase `can be seen`."
        ),
        "GoingTo" => (
            "gong to",
            ["going to"],
            "Did you mean `going to`?",
            "Corrects `gong to` to the intended phrase `going to`."
        ),
        "IAm" => (
            "I a m",
            ["I am"],
            "Did you mean `I am`?",
            "Fixes the incorrect spacing in `I a m` to properly form `I am`."
        ),
        "ItCan" => (
            "It cam",
            ["It can"],
            "Did you mean `It can`?",
            "Corrects the misspelling `It cam` to the proper phrase `It can`."
        ),
        "MyHouse" => (
            "mu house",
            ["my house"],
            "Did you mean `my house`?",
            "Fixes the typo `mu house` to `my house`."
        )
    });

    group.add("FastPaste", Box::new(MapPhraseLinter::new(
            Box::new(ExactPhrase::from_phrase("fast paste").or(Box::new(ExactPhrase::from_phrase("fast-paste")))),
            ["fast-paced"],
            "Did you mean `fast-paced`?",
            "Detects incorrect usage of `fast paste` or `fast-paste` and suggests `fast-paced` as the correct phrase."
        )));

    group.set_all_rules_to(Some(true));

    group
}

<<<<<<< HEAD
create_linter_for_phrase!(TurnItOff, "turn it off", 1);
create_linter_for_phrase!(HumanLife, "human life", 1);
create_linter_for_phrase!(ThatChallenged, "that challenged", 2);
create_linter_for_phrase!(NoLonger, "no longer", 1);
create_linter_for_phrase!(NeedHelp, "need help", 1);
create_linter_for_phrase!(OfCourse, "of course", 1);
create_linter_for_phrase!(AndTheLike, "and the like", 1);
create_linter_for_phrase!(BadRap, "bad rap", 1);
create_linter_for_phrase!(BatedBreath, "bated breath", 1);
create_linter_for_phrase!(BeckAndCall, "beck and call", 1);
create_linter_for_phrase!(HungerPang, "hunger pang", 2);
create_linter_for_phrase!(EnMasse, "en masse", 1);
create_linter_for_phrase!(LetAlone, "let alone", 1);
create_linter_for_phrase!(SneakingSuspicion, "sneaking suspicion", 3);
create_linter_for_phrase!(SpecialAttention, "special attention", 1);
create_linter_for_phrase!(ThanOthers, "than others", 1);
create_linter_for_phrase!(SupposedTo, "supposed to", 1);

create_linter_map_phrase!(LoAndBehold, ExactPhrase::from_phrase("long and behold"), "lo and behold", "Did you mean `lo and behold`?", "Detects the exact phrase `long and behold` and suggests replacing it with the idiomatically correct `lo and behold`");
create_linter_map_phrase!(
    ChangeTack,
    ExactPhrase::from_phrase("change tact"),
    "change tack",
    "Did you mean the sailing idiom?",
    "Locates minor errors in the sailing idiom `change tack`."
);
create_linter_map_phrase!(WantBe, ExactPhrase::from_phrase("want be"),"won't be"."want to be","Did you mean `won't be` or `want to be`?", "Detects incorrect usage of `want be` and suggests `won't be` or `want to be` based on context.");
create_linter_map_phrase!(StateOfTheArt, ExactPhrase::from_phrase("state of art"), "state of the art", "Did you mean `state of the art`?", "Detects incorrect usage of `state of art` and suggests `state of the art` as the correct phrase.");
create_linter_map_phrase!(FastPaste, ExactPhrase::from_phrase("fast paste").or(Box::new(ExactPhrase::from_phrase("fast-paste"))), "fast-paced", "Did you mean `fast-paced`?", "Detects incorrect usage of `fast paste` or `fast-paste` and suggests `fast-paced` as the correct phrase.");

create_linter_map_phrase!(
    FaceFirst,
    ExactPhrase::from_phrase("face first into"),
    "Should this be `face-first`?",
    "face-first into",
    "Ensures `face first` is correctly hyphenated as `face-first` when used before `into`."
);

create_linter_map_phrase!(
    EludedTo,
    ExactPhrase::from_phrase("eluded to"),
    "alluded to",
    "Did you mean `alluded to`?",
    "Corrects `eluded to` to `alluded to` in contexts referring to indirect references."
);

create_linter_map_phrase!(
    BaitedBreath,
    ExactPhrase::from_phrase("baited breath"),
    "bated breath",
    "Did you mean `bated breath`?",
    "Ensures `bated breath` is written correctly, as `baited breath` is incorrect."
);

create_linter_map_phrase!(
    BareInMind,
    ExactPhrase::from_phrase("bare in mind"),
    "bear in mind",
    "Did you mean `bear in mind`?",
    "Ensures the phrase `bear in mind` is used correctly instead of `bare in mind`."
);

create_linter_map_phrase!(MutePoint, ExactPhrase::from_phrase("mute point"),
    "moot point",
    "Did you mean `moot point`?",
    "Ensures `moot point` is used instead of `mute point`, as `moot` means debatable or irrelevant.");

create_linter_map_phrase!(
    OperativeSystem,
    ExactPhrase::from_phrase("operative system"),
    "operating system",
    "Did you mean `operating system`?",
    "Ensures `operating system` is used correctly instead of `operative system`."
);
create_linter_map_phrase!(
    OperativeSystems,
    ExactPhrase::from_phrase("operative systems"),
    "operating systems",
    "Did you mean `operating systems`?",
    "Ensures `operating systems` is used correctly instead of `operative systems`."
);

=======
>>>>>>> b95a5a10
#[cfg(test)]
mod tests {
    use crate::linting::tests::{assert_lint_count, assert_suggestion_result};

<<<<<<< HEAD
    use super::{
        BadRap, BatedBreath, ChangeTack, EnMasse, HungerPang, LetAlone, LoAndBehold, OfCourse,
        OperativeSystem, OperativeSystems, SneakingSuspicion, SpecialAttention, SupposedTo,
        ThanOthers, TurnItOff,
    };
=======
    use super::lint_group;
>>>>>>> b95a5a10

    #[test]
    fn issue_574() {
        assert_lint_count("run by one", lint_group(), 0);
    }

    #[test]
    fn turn_it_off_clean_lower() {
        assert_lint_count("turn it off", lint_group(), 0);
    }

    #[test]
    fn turn_it_off_clean_upper() {
        assert_lint_count("Turn it off", lint_group(), 0);
    }

    #[test]
    fn of_confusion() {
        assert_suggestion_result("Turn it of", lint_group(), "Turn it off");
    }

    #[test]
    fn i_and_of_confusion() {
        assert_suggestion_result("Turn i of", lint_group(), "Turn it off");
    }

    #[test]
    fn off_course() {
        assert_suggestion_result(
            "Yes, off course we should do that.",
            lint_group(),
            "Yes, of course we should do that.",
        );
    }

    #[test]
    fn o_course() {
        assert_suggestion_result(
            "Yes, o course we should do that.",
            lint_group(),
            "Yes, of course we should do that.",
        );
    }

    #[test]
    fn bad_rep() {
        assert_suggestion_result("bad rep", lint_group(), "bad rap");
    }

    #[test]
    fn baited_breath() {
        assert_suggestion_result("baited breath", lint_group(), "bated breath");
    }

    #[test]
    fn change_tact() {
        assert_suggestion_result("change tact", lint_group(), "change tack");
    }

    #[test]
    fn hunger_pain() {
        assert_suggestion_result("hunger pain", lint_group(), "hunger pang");
    }

    #[test]
    fn in_mass() {
        assert_suggestion_result("in mass", lint_group(), "en masse");
    }

    #[test]
    fn let_along() {
        assert_suggestion_result("let along", lint_group(), "let alone");
    }

    #[test]
    fn sneaky_suspicion() {
        assert_suggestion_result("sneaky suspicion", lint_group(), "sneaking suspicion");
    }

    #[test]
    fn supposed_to() {
        assert_suggestion_result("suppose to", lint_group(), "supposed to");
    }

    #[test]
    fn spacial_attention() {
        assert_suggestion_result("spacial attention", lint_group(), "special attention");
    }

    #[test]
    fn now_on_hold() {
        assert_lint_count("Those are now on hold for month.", lint_group(), 0);
    }

    #[test]
    fn operative_system() {
        assert_suggestion_result(
            "COS is a operative system made with the COSMOS Kernel and written in C#, COS its literally the same than MS-DOS but written in C# and open-source.",
            OperativeSystem::default(),
            "COS is a operating system made with the COSMOS Kernel and written in C#, COS its literally the same than MS-DOS but written in C# and open-source.",
        );
    }
    #[test]
    fn operative_systems() {
        assert_suggestion_result(
            "My dotfiles for my operative systems and other configurations.",
            OperativeSystems::default(),
            "My dotfiles for my operating systems and other configurations.",
        );
    }
}<|MERGE_RESOLUTION|>--- conflicted
+++ resolved
@@ -210,7 +210,19 @@
             ["my house"],
             "Did you mean `my house`?",
             "Fixes the typo `mu house` to `my house`."
-        )
+        ),
+        "OperativeSystem" => (
+            "operative system",
+            ["operating system"],
+            "Did you mean `operating system`?",
+            "Ensures `operating system` is used correctly instead of `operative system`."
+        ),
+        "OperativeSystems" => (
+            "operative systems",
+            ["operating systems"],
+            "Did you mean `operating systems`?",
+            "Ensures `operating systems` is used correctly instead of `operative systems`."
+        ),
     });
 
     group.add("FastPaste", Box::new(MapPhraseLinter::new(
@@ -225,104 +237,11 @@
     group
 }
 
-<<<<<<< HEAD
-create_linter_for_phrase!(TurnItOff, "turn it off", 1);
-create_linter_for_phrase!(HumanLife, "human life", 1);
-create_linter_for_phrase!(ThatChallenged, "that challenged", 2);
-create_linter_for_phrase!(NoLonger, "no longer", 1);
-create_linter_for_phrase!(NeedHelp, "need help", 1);
-create_linter_for_phrase!(OfCourse, "of course", 1);
-create_linter_for_phrase!(AndTheLike, "and the like", 1);
-create_linter_for_phrase!(BadRap, "bad rap", 1);
-create_linter_for_phrase!(BatedBreath, "bated breath", 1);
-create_linter_for_phrase!(BeckAndCall, "beck and call", 1);
-create_linter_for_phrase!(HungerPang, "hunger pang", 2);
-create_linter_for_phrase!(EnMasse, "en masse", 1);
-create_linter_for_phrase!(LetAlone, "let alone", 1);
-create_linter_for_phrase!(SneakingSuspicion, "sneaking suspicion", 3);
-create_linter_for_phrase!(SpecialAttention, "special attention", 1);
-create_linter_for_phrase!(ThanOthers, "than others", 1);
-create_linter_for_phrase!(SupposedTo, "supposed to", 1);
-
-create_linter_map_phrase!(LoAndBehold, ExactPhrase::from_phrase("long and behold"), "lo and behold", "Did you mean `lo and behold`?", "Detects the exact phrase `long and behold` and suggests replacing it with the idiomatically correct `lo and behold`");
-create_linter_map_phrase!(
-    ChangeTack,
-    ExactPhrase::from_phrase("change tact"),
-    "change tack",
-    "Did you mean the sailing idiom?",
-    "Locates minor errors in the sailing idiom `change tack`."
-);
-create_linter_map_phrase!(WantBe, ExactPhrase::from_phrase("want be"),"won't be"."want to be","Did you mean `won't be` or `want to be`?", "Detects incorrect usage of `want be` and suggests `won't be` or `want to be` based on context.");
-create_linter_map_phrase!(StateOfTheArt, ExactPhrase::from_phrase("state of art"), "state of the art", "Did you mean `state of the art`?", "Detects incorrect usage of `state of art` and suggests `state of the art` as the correct phrase.");
-create_linter_map_phrase!(FastPaste, ExactPhrase::from_phrase("fast paste").or(Box::new(ExactPhrase::from_phrase("fast-paste"))), "fast-paced", "Did you mean `fast-paced`?", "Detects incorrect usage of `fast paste` or `fast-paste` and suggests `fast-paced` as the correct phrase.");
-
-create_linter_map_phrase!(
-    FaceFirst,
-    ExactPhrase::from_phrase("face first into"),
-    "Should this be `face-first`?",
-    "face-first into",
-    "Ensures `face first` is correctly hyphenated as `face-first` when used before `into`."
-);
-
-create_linter_map_phrase!(
-    EludedTo,
-    ExactPhrase::from_phrase("eluded to"),
-    "alluded to",
-    "Did you mean `alluded to`?",
-    "Corrects `eluded to` to `alluded to` in contexts referring to indirect references."
-);
-
-create_linter_map_phrase!(
-    BaitedBreath,
-    ExactPhrase::from_phrase("baited breath"),
-    "bated breath",
-    "Did you mean `bated breath`?",
-    "Ensures `bated breath` is written correctly, as `baited breath` is incorrect."
-);
-
-create_linter_map_phrase!(
-    BareInMind,
-    ExactPhrase::from_phrase("bare in mind"),
-    "bear in mind",
-    "Did you mean `bear in mind`?",
-    "Ensures the phrase `bear in mind` is used correctly instead of `bare in mind`."
-);
-
-create_linter_map_phrase!(MutePoint, ExactPhrase::from_phrase("mute point"),
-    "moot point",
-    "Did you mean `moot point`?",
-    "Ensures `moot point` is used instead of `mute point`, as `moot` means debatable or irrelevant.");
-
-create_linter_map_phrase!(
-    OperativeSystem,
-    ExactPhrase::from_phrase("operative system"),
-    "operating system",
-    "Did you mean `operating system`?",
-    "Ensures `operating system` is used correctly instead of `operative system`."
-);
-create_linter_map_phrase!(
-    OperativeSystems,
-    ExactPhrase::from_phrase("operative systems"),
-    "operating systems",
-    "Did you mean `operating systems`?",
-    "Ensures `operating systems` is used correctly instead of `operative systems`."
-);
-
-=======
->>>>>>> b95a5a10
 #[cfg(test)]
 mod tests {
     use crate::linting::tests::{assert_lint_count, assert_suggestion_result};
 
-<<<<<<< HEAD
-    use super::{
-        BadRap, BatedBreath, ChangeTack, EnMasse, HungerPang, LetAlone, LoAndBehold, OfCourse,
-        OperativeSystem, OperativeSystems, SneakingSuspicion, SpecialAttention, SupposedTo,
-        ThanOthers, TurnItOff,
-    };
-=======
     use super::lint_group;
->>>>>>> b95a5a10
 
     #[test]
     fn issue_574() {
@@ -421,15 +340,16 @@
     fn operative_system() {
         assert_suggestion_result(
             "COS is a operative system made with the COSMOS Kernel and written in C#, COS its literally the same than MS-DOS but written in C# and open-source.",
-            OperativeSystem::default(),
+            lint_group(),
             "COS is a operating system made with the COSMOS Kernel and written in C#, COS its literally the same than MS-DOS but written in C# and open-source.",
         );
     }
+
     #[test]
     fn operative_systems() {
         assert_suggestion_result(
             "My dotfiles for my operative systems and other configurations.",
-            OperativeSystems::default(),
+            lint_group(),
             "My dotfiles for my operating systems and other configurations.",
         );
     }
