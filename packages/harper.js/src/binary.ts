<<<<<<< HEAD
import type { InitInput, Span, Suggestion, Linter as WasmLinter } from 'harper-wasm';
import { default as binaryInlinedUrl } from 'harper-wasm/harper_wasm_bg.wasm?inline';
import { default as binaryUrl } from 'harper-wasm/harper_wasm_bg.wasm?no-inline';
=======
import { default as binaryUrl } from 'harper-wasm/harper_wasm_bg.wasm?no-inline';
import { default as binaryInlinedUrl } from 'harper-wasm/harper_wasm_bg.wasm?inline';
import { Dialect, InitInput, Span, Suggestion, Linter as WasmLinter } from 'harper-wasm';
import pMemoize from 'p-memoize';
>>>>>>> ec271626
import LazyPromise from 'p-lazy';
import pMemoize from 'p-memoize';
import type { LintConfig } from './main';
import { assert } from './utils';

export const loadBinary = pMemoize(async (binary: string) => {
	const exports = await import('harper-wasm');

	let input: InitInput;
	if (typeof process !== 'undefined' && binary.startsWith('file://')) {
		const fs = await import(/* webpackIgnore: true */ /* @vite-ignore */ 'fs');
		input = new Promise((resolve, reject) => {
			fs.readFile(new URL(binary).pathname, (err, data) => {
				if (err) reject(err);
				resolve(data);
			});
		});
	} else {
		input = binary;
	}
	await exports.default({ module_or_path: input });

	return exports;
});

export type SerializableTypes =
	| 'string'
	| 'number'
	| 'boolean'
	| 'Suggestion'
	| 'Lint'
	| 'Span'
	| 'Array'
	| 'undefined';

/** Serializable argument to a procedure to be run on the web worker. */
export interface RequestArg {
	json: string;
	type: SerializableTypes;
}

/** An object that is sent to the web worker to request work to be done. */
export interface SerializedRequest {
	/** The procedure to be executed. */
	procName: string;
	/** The arguments to the procedure */
	args: RequestArg[];
}

/** An object that is received by the web worker to request work to be done. */
export interface DeserializedRequest {
	/** The procedure to be executed. */
	procName: string;
	/** The arguments to the procedure */
	args: any[];
}

export function isSerializedRequest(v: unknown): v is SerializedRequest {
	return typeof v === 'object' && v !== null && 'procName' in v && 'args' in v;
}

/** This class aims to define the communication protocol between the main thread and the worker.
 * Note that much of the complication here comes from the fact that we can't serialize function calls or referenced WebAssembly memory.*/
export class BinaryModule {
	public url: string | URL;

	private inner: Promise<typeof import('harper-wasm')>;

	constructor(url: string | URL) {
		this.url = url;
		this.inner = LazyPromise.from(() =>
			loadBinary(typeof this.url === 'string' ? this.url : this.url.href),
		);
	}

	async applySuggestion(text: string, suggestion: Suggestion, span: Span): Promise<string> {
		const exported = await this.inner;
		return exported.apply_suggestion(text, span, suggestion);
	}

	async getDefaultLintConfigAsJSON(): Promise<string> {
		const exported = await this.inner;
		return exported.get_default_lint_config_as_json();
	}

	async getDefaultLintConfig(): Promise<LintConfig> {
		const exported = await this.inner;
		return exported.get_default_lint_config();
	}

	async toTitleCase(text: string): Promise<string> {
		const exported = await this.inner;
		return exported.to_title_case(text);
	}

	async setup(): Promise<void> {
		const exported = await this.inner;
		exported.setup();
	}

	async createLinter(dialect?: Dialect): Promise<WasmLinter> {
		const exported = await this.inner;
		return exported.Linter.new(dialect ?? Dialect.American);
	}

	async serializeArg(arg: any): Promise<RequestArg> {
		const { Lint, Span, Suggestion } = await this.inner;

		if (Array.isArray(arg)) {
			return {
				json: JSON.stringify(await Promise.all(arg.map((a) => this.serializeArg(a)))),
				type: 'Array',
			};
		}

		const argType = typeof arg;
		switch (argType) {
			case 'string':
			case 'number':
			case 'boolean':
			case 'undefined':
				return { json: JSON.stringify(arg), type: argType };
		}

		if (arg.to_json !== undefined) {
			const json = arg.to_json();
			let type: SerializableTypes | undefined = undefined;

			if (arg instanceof Lint) {
				type = 'Lint';
			} else if (arg instanceof Suggestion) {
				type = 'Suggestion';
			} else if (arg instanceof Span) {
				type = 'Span';
			}

			if (type === undefined) {
				throw new Error('Unhandled case');
			}

			return { json, type };
		}

		throw new Error('Unhandled case');
	}

	async serialize(req: DeserializedRequest): Promise<SerializedRequest> {
		return {
			procName: req.procName,
			args: await Promise.all(req.args.map((arg) => this.serializeArg(arg))),
		};
	}

	async deserializeArg(requestArg: RequestArg): Promise<any> {
		const { Lint, Span, Suggestion } = await this.inner;

		switch (requestArg.type) {
			case 'undefined':
				return undefined;
			case 'boolean':
			case 'number':
			case 'string':
				return JSON.parse(requestArg.json);
			case 'Suggestion':
				return Suggestion.from_json(requestArg.json);
			case 'Lint':
				return Lint.from_json(requestArg.json);
			case 'Span':
				return Span.from_json(requestArg.json);
			case 'Array': {
				const parsed = JSON.parse(requestArg.json);
				assert(Array.isArray(parsed));
				return await Promise.all(parsed.map((arg) => this.deserializeArg(arg)));
			}
			default:
				throw new Error(`Unhandled case: ${requestArg.type}`);
		}
	}

	async deserialize(request: SerializedRequest): Promise<DeserializedRequest> {
		return {
			procName: request.procName,
			args: await Promise.all(request.args.map((arg) => this.deserializeArg(arg))),
		};
	}
}

export const binary = /*@__PURE__*/ new BinaryModule(binaryUrl);

export const binaryInlined = /*@__PURE__*/ new BinaryModule(binaryInlinedUrl);<|MERGE_RESOLUTION|>--- conflicted
+++ resolved
@@ -1,13 +1,6 @@
-<<<<<<< HEAD
-import type { InitInput, Span, Suggestion, Linter as WasmLinter } from 'harper-wasm';
+import type { InitInput, Span, Suggestion, Linter as WasmLinter, Dialect} from 'harper-wasm';
 import { default as binaryInlinedUrl } from 'harper-wasm/harper_wasm_bg.wasm?inline';
 import { default as binaryUrl } from 'harper-wasm/harper_wasm_bg.wasm?no-inline';
-=======
-import { default as binaryUrl } from 'harper-wasm/harper_wasm_bg.wasm?no-inline';
-import { default as binaryInlinedUrl } from 'harper-wasm/harper_wasm_bg.wasm?inline';
-import { Dialect, InitInput, Span, Suggestion, Linter as WasmLinter } from 'harper-wasm';
-import pMemoize from 'p-memoize';
->>>>>>> ec271626
 import LazyPromise from 'p-lazy';
 import pMemoize from 'p-memoize';
 import type { LintConfig } from './main';
