{
	"name": "harper",
	"displayName": "Harper",
	"description": "The grammar checker for developers",
	"version": "0.19.1",
	"private": true,
	"author": "Elijah Potter",
	"publisher": "elijah-potter",
	"license": "Apache-2.0",
	"icon": "icon.png",
	"galleryBanner": {
		"color": "#F2F2F2",
		"theme": "light"
	},
	"repository": {
		"type": "git",
		"url": "https://github.com/automattic/harper"
	},
	"bugs": {
		"url": "https://github.com/automattic/harper/issues"
	},
	"engines": {
		"vscode": "^1.89.0"
	},
	"categories": [
		"Other"
	],
	"keywords": [
		"grammar",
		"spellcheck",
		"writing"
	],
	"activationEvents": [
		"onLanguage:c",
		"onLanguage:cmake",
		"onLanguage:cpp",
		"onLanguage:csharp",
		"onLanguage:dart",
		"onLanguage:git-commit",
		"onLanguage:go",
		"onLanguage:haskell",
		"onLanguage:html",
		"onLanguage:java",
		"onLanguage:javascript",
		"onLanguage:javascriptreact",
		"onLanguage:literate haskell",
		"onLanguage:lua",
		"onLanguage:markdown",
		"onLanguage:nix",
		"onLanguage:php",
		"onLanguage:plaintext",
		"onLanguage:python",
		"onLanguage:ruby",
		"onLanguage:rust",
		"onLanguage:shellscript",
		"onLanguage:swift",
		"onLanguage:toml",
		"onLanguage:typescript",
		"onLanguage:typescriptreact",
		"onLanguage:typst"
	],
	"main": "./build/extension.js",
	"contributes": {
		"commands": [
			{
				"command": "harper.languageserver.restart",
				"title": "Harper: Restart Language Server",
				"description": "Restart harper-ls"
			}
		],
		"configuration": {
			"type": "object",
			"title": "Harper",
			"properties": {
				"harper-ls.path": {
					"scope": "resource",
					"type": "string",
					"description": "Optional path to a harper-ls executable to use."
				},
				"harper-ls.codeActions.forceStable": {
					"scope": "resource",
					"type": "boolean",
					"default": false,
					"description": "Make code actions appear in \"stable\" positions by placing code actions that should always be available like adding misspelled words in the dictionary first."
				},
				"harper-ls.diagnosticSeverity": {
					"scope": "resource",
					"type": "string",
					"enum": [
						"error",
						"hint",
						"information",
						"warning"
					],
					"default": "information",
					"description": "How severe do you want diagnostics to appear in the editor?"
				},
				"harper-ls.fileDictPath": {
					"scope": "resource",
					"type": "string",
					"description": "Optional path to a file dictionary directory to use."
				},
				"harper-ls.isolateEnglish": {
					"scope": "resource",
					"type": "boolean",
					"default": false,
					"description": "Only lint English text in documents that are a mixture of English and another language."
				},
				"harper-ls.markdown.ignore_link_title": {
					"scope": "resource",
					"type": "boolean",
					"default": false,
					"description": "Skip linting link titles."
				},
				"harper-ls.userDictPath": {
					"scope": "resource",
					"type": "string",
					"description": "Optional path to a global dictionary file to use."
				},
				"harper-ls.linters.amazon_names": {
					"scope": "resource",
					"type": "boolean",
					"default": true,
					"description": "When referring to the various products of Amazon.com, make sure to treat them as a proper noun."
				},
				"harper-ls.linters.americas": {
					"scope": "resource",
					"type": "boolean",
					"default": true,
					"description": "When referring to the continents, make sure to treat them as a proper noun."
				},
				"harper-ls.linters.an_a": {
					"scope": "resource",
					"type": "boolean",
					"default": true,
					"description": "A rule that looks for incorrect indefinite articles. For example, `this is an mule` would be flagged as incorrect."
				},
				"harper-ls.linters.apple_names": {
					"scope": "resource",
					"type": "boolean",
					"default": true,
					"description": "When referring to Apple products and services, make sure to treat them as proper nouns."
				},
				"harper-ls.linters.avoid_curses": {
					"scope": "resource",
					"type": "boolean",
					"default": true,
					"description": "A rule that looks for common offensive language."
				},
				"harper-ls.linters.azure_names": {
					"scope": "resource",
					"type": "boolean",
					"default": true,
					"description": "When referring to Azure cloud services, make sure to treat them as proper nouns."
				},
				"harper-ls.linters.boring_words": {
					"scope": "resource",
					"type": "boolean",
					"default": false,
					"description": "This rule looks for particularly boring or overused words. Using varied language is an easy way to keep a reader's attention."
				},
				"harper-ls.linters.capitalize_personal_pronouns": {
					"scope": "resource",
					"type": "boolean",
					"default": true,
					"description": "Forgetting to capitalize personal pronouns, like \"I\" or \"I'm\" is one of the most common errors. This rule helps with that."
				},
				"harper-ls.linters.chinese_communist_party": {
					"scope": "resource",
					"type": "boolean",
					"default": true,
					"description": "When referring to the political party, make sure to treat them as a proper noun."
				},
				"harper-ls.linters.correct_number_suffix": {
					"scope": "resource",
					"type": "boolean",
					"default": true,
					"description": "When making quick edits, it is common for authors to change the value of a number without changing its suffix. This rule looks for these cases, for example: `2st`."
				},
				"harper-ls.linters.currency_placement": {
					"scope": "resource",
					"type": "boolean",
					"default": true,
					"description": "The location of currency symbols varies by country. The rule looks for and corrects improper positioning."
				},
				"harper-ls.linters.dot_initialisms": {
					"scope": "resource",
					"type": "boolean",
					"default": true,
					"description": "Ensures common initialisms (like \"i.e.\") are properly dot-separated."
				},
				"harper-ls.linters.ellipsis_length": {
					"scope": "resource",
					"type": "boolean",
					"default": true,
					"description": "Make sure you have the correct number of dots in your ellipsis."
				},
				"harper-ls.linters.google_names": {
					"scope": "resource",
					"type": "boolean",
					"default": true,
					"description": "When referring to Google products and services, make sure to treat them as proper nouns."
				},
				"harper-ls.linters.holidays": {
					"scope": "resource",
					"type": "boolean",
					"default": true,
					"description": "When referring to holidays, make sure to treat them as a proper noun."
				},
				"harper-ls.linters.koreas": {
					"scope": "resource",
					"type": "boolean",
					"default": true,
					"description": "When referring to the nations, make sure to treat them as a proper noun."
				},
				"harper-ls.linters.linking_verbs": {
					"scope": "resource",
					"type": "boolean",
					"default": false,
					"description": "Linking verbs connect nouns to other ideas. Make sure you do not accidentally link words that aren't nouns."
				},
				"harper-ls.linters.long_sentences": {
					"scope": "resource",
					"type": "boolean",
					"default": true,
					"description": "This rule looks for run-on sentences, which can make your work harder to grok."
				},
				"harper-ls.linters.matcher": {
					"scope": "resource",
					"type": "boolean",
					"default": true,
					"description": "A collection of curated rules. A catch-all that will be removed in the future."
				},
				"harper-ls.linters.merge_words": {
					"scope": "resource",
					"type": "boolean",
					"default": true,
					"description": "Accidentally inserting a space inside a word is common. This rule looks for valid words that are split by whitespace."
				},
				"harper-ls.linters.meta_names": {
					"scope": "resource",
					"type": "boolean",
					"default": true,
					"description": "When referring to Meta products and services, make sure to treat them as proper nouns."
				},
				"harper-ls.linters.microsoft_names": {
					"scope": "resource",
					"type": "boolean",
					"default": true,
					"description": "When referring to Microsoft products and services, make sure to treat them as proper nouns."
				},
				"harper-ls.linters.multiple_sequential_pronouns": {
					"scope": "resource",
					"type": "boolean",
					"default": true,
					"description": "When editing work to change point of view (i.e. first-person or third-person) it is common to add pronouns while neglecting to remove old ones. This rule catches cases where you have multiple disparate pronouns in sequence."
				},
				"harper-ls.linters.number_suffix_capitalization": {
					"scope": "resource",
					"type": "boolean",
					"default": true,
					"description": "You should never capitalize number suffixes."
				},
				"harper-ls.linters.oxford_comma": {
					"scope": "resource",
					"type": "boolean",
					"default": true,
					"description": "The Oxford comma is one of the more controversial rules in common use today. Here, we make sure that we put a comma before `and` when listing out more than two ideas."
				},
				"harper-ls.linters.plural_conjugate": {
					"scope": "resource",
					"type": "boolean",
					"default": false,
					"description": "Make sure you use the correct conjugation of the verb \"to be\" in plural contexts."
				},
				"harper-ls.linters.pronoun_contraction": {
					"scope": "resource",
					"type": "boolean",
					"default": true,
					"description": "Choosing when to contract pronouns is a challenging art. This rule looks for faults."
				},
				"harper-ls.linters.repeated_words": {
					"scope": "resource",
					"type": "boolean",
					"default": true,
					"description": "This rule looks for repetitions of words that are not homographs."
				},
				"harper-ls.linters.sentence_capitalization": {
					"scope": "resource",
					"type": "boolean",
					"default": true,
					"description": "The opening word of a sentence should almost always be capitalized."
				},
				"harper-ls.linters.spaces": {
					"scope": "resource",
					"type": "boolean",
					"default": true,
					"description": "Words should be separated by at most one space."
				},
				"harper-ls.linters.spell_check": {
					"scope": "resource",
					"type": "boolean",
					"default": true,
					"description": "Looks and provides corrections for misspelled words."
				},
				"harper-ls.linters.spelled_numbers": {
					"scope": "resource",
					"type": "boolean",
					"default": false,
					"description": "Most style guides recommend that you spell out numbers less than ten."
				},
				"harper-ls.linters.terminating_conjunctions": {
					"scope": "resource",
					"type": "boolean",
					"default": true,
					"description": "Subordinating conjunctions are words that create a grammatical space for another idea or clause. As such, they should never appear at the end of a clause."
				},
				"harper-ls.linters.that_which": {
					"scope": "resource",
					"type": "boolean",
					"default": true,
					"description": "Repeating the word \"that\" twice is often redundant. `That which` is easier to read."
				},
				"harper-ls.linters.unclosed_quotes": {
					"scope": "resource",
					"type": "boolean",
					"default": true,
					"description": "Quotation marks should always be closed. Unpaired quotation marks are a hallmark of sloppy work."
				},
				"harper-ls.linters.united_organizations": {
					"scope": "resource",
					"type": "boolean",
					"default": true,
					"description": "When referring to national or international organizations, make sure to treat them as a proper noun."
				},
				"harper-ls.linters.use_genitive": {
					"scope": "resource",
					"type": "boolean",
					"default": false,
					"description": "Looks situations where the genitive case of \"there\" should be used."
				},
				"harper-ls.linters.wrong_quotes": {
					"scope": "resource",
					"type": "boolean",
					"default": false,
					"description": "The key on the keyboard often used as a quotation mark is actually a double-apostrophe. Use the correct character."
				}
			}
		}
	},
	"scripts": {
		"watch:esbuild": "node esbuild.cjs --watch",
		"watch:tsc": "tsc --noEmit --watch",
		"pretest": "yarn lint && tsc && node esbuild.cjs",
		"test": "node build/tests/runTests.js",
		"vscode:prepublish": "yarn lint && tsc --noEmit && node esbuild.cjs --production",
		"package": "vsce package",
		"lint": "eslint src --ext ts"
	},
	"devDependencies": {
		"@types/jasmine": "^5.1.4",
		"@types/node": "22.x",
		"@types/vscode": "^1.89.0",
		"@typescript-eslint/eslint-plugin": "^7.7.1",
		"@typescript-eslint/parser": "^7.7.1",
		"@vscode/test-electron": "^2.3.9",
		"@vscode/vsce": "^3.0.0",
		"esbuild": "^0.25.0",
		"eslint": "^8.57.0",
		"jasmine": "^5.3.0",
<<<<<<< HEAD
		"typescript": "^5.7.2"
=======
		"typescript": "^5.7.3"
>>>>>>> 7b40a8d5
	},
	"dependencies": {
		"vscode-languageclient": "^9.0.1"
	}
}<|MERGE_RESOLUTION|>--- conflicted
+++ resolved
@@ -368,11 +368,7 @@
 		"esbuild": "^0.25.0",
 		"eslint": "^8.57.0",
 		"jasmine": "^5.3.0",
-<<<<<<< HEAD
-		"typescript": "^5.7.2"
-=======
 		"typescript": "^5.7.3"
->>>>>>> 7b40a8d5
 	},
 	"dependencies": {
 		"vscode-languageclient": "^9.0.1"
